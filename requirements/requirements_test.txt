--- conflicted
+++ resolved
@@ -4,8 +4,5 @@
 black
 isort[requirements]
 wrapt
-<<<<<<< HEAD
-onnxruntime
-=======
 wget
->>>>>>> 5c92210b
+onnxruntime