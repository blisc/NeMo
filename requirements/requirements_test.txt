parameterized
pytest
pytest-runner
black
isort[requirements]
wrapt
<<<<<<< HEAD
ruamel.yaml
=======
wget
>>>>>>> 5c92210b
<|MERGE_RESOLUTION|>--- conflicted
+++ resolved
@@ -4,8 +4,5 @@
 black
 isort[requirements]
 wrapt
-<<<<<<< HEAD
-ruamel.yaml
-=======
 wget
->>>>>>> 5c92210b
+ruamel.yaml