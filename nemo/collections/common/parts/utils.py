--- conflicted
+++ resolved
@@ -17,11 +17,8 @@
 import os
 from typing import Iterable, List
 
-<<<<<<< HEAD
-=======
 logger = logging.getLogger(__name__)
 
->>>>>>> 35da4500
 import einops
 import torch
 import torch.nn as nn
@@ -105,8 +102,6 @@
     """
     return list(flatten_iterable(list_in))
 
-<<<<<<< HEAD
-=======
 
 def extend_instance(obj, mixin):
     """Apply mixins to a class instance after creation"""
@@ -142,7 +137,6 @@
     return torch.tensor(new_freqs, dtype=freqs.dtype, device=freqs.device)
 
 
->>>>>>> 35da4500
 def mask_sequence_tensor(tensor: torch.Tensor, lengths: torch.Tensor):
     """
     For tensors containing sequences, zero out out-of-bound elements given lengths of every element in the batch.
