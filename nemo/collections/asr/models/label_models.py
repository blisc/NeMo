--- conflicted
+++ resolved
@@ -172,14 +172,6 @@
         logits, _ = self.forward(input_signal=audio_signal, input_signal_length=audio_signal_len)
         self.loss_value = self.loss(logits=logits, labels=labels)
 
-<<<<<<< HEAD
-        self.log('train_loss', self.loss_value)
-        self.log('learning_rate', self._optimizer.param_groups[0]['lr'])
-
-        acc = self._accuracy(logits=logits, labels=labels)
-
-        self.log('training_batch_accuracy_top_k', acc)
-=======
         tensorboard_logs = {
             'train_loss': self.loss_value,
             'learning_rate': self._optimizer.param_groups[0]['lr'],
@@ -189,7 +181,6 @@
         top_k = self._accuracy.compute()
         for i, top_i in enumerate(top_k):
             tensorboard_logs[f'training_batch_accuracy_top@{i}'] = top_i
->>>>>>> 8175ae7f
 
         # TODO: can't return anything?
         # return {
@@ -202,15 +193,6 @@
         self.loss_value = self.loss(logits=logits, labels=labels)
         acc_top_k = self._accuracy(logits=logits, labels=labels)
         correct_counts, total_counts = self._accuracy.correct_counts_k, self._accuracy.total_counts_k
-<<<<<<< HEAD
-        self.log('val_loss', self.loss_value)
-        self.log('val_correct_counts', correct_counts)
-        self.log('val_total_counts', total_counts)
-        for top_k, acc in enumerate(acc_top_k):
-            self.log(f'val_top_{top_k}', top_k)
-            self.log(f'val_acc_top_{top_k}', acc)
-=======
->>>>>>> 8175ae7f
         return {
             'val_loss': self.loss_value,
             'val_correct_counts': correct_counts,
