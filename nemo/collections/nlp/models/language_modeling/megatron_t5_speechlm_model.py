# Copyright (c) 2022, NVIDIA CORPORATION.  All rights reserved.
#
# Licensed under the Apache License, Version 2.0 (the "License");
# you may not use this file except in compliance with the License.
# You may obtain a copy of the License at
#
#     http://www.apache.org/licenses/LICENSE-2.0
#
# Unless required by applicable law or agreed to in writing, software
# distributed under the License is distributed on an "AS IS" BASIS,
# WITHOUT WARRANTIES OR CONDITIONS OF ANY KIND, either express or implied.
# See the License for the specific language governing permissions and
# limitations under the License.
import itertools
import json
import os
from typing import Any, List
import time

import editdistance
import numpy as np
import soundfile as sf
import torch
from encodec import EncodecModel
from omegaconf import OmegaConf
from omegaconf.dictconfig import DictConfig
from omegaconf.omegaconf import open_dict
from pytorch_lightning.trainer.trainer import Trainer

import nemo.collections.asr as nemo_asr
from nemo.collections.asr.metrics.wer import word_error_rate
from nemo.collections.nlp.data.language_modeling.megatron.t5_speechlm_dataset import (
    T5SpeechLMDataset,
    # phoneme_tokenizer,
)
from nemo.collections.nlp.data.language_modeling.megatron.t5_speechlm_tarred_dataset import T5SpeechLMTarredDataset
from nemo.collections.nlp.models.language_modeling.megatron_base_prompt_learning_model import (
    MegatronBasePromptLearningModel,
)
from nemo.collections.nlp.models.language_modeling.megatron_base_speechlm_prompt_model import MegatronBaseSpeechLM
from nemo.collections.nlp.models.language_modeling.megatron_t5_sft_model import MegatronT5SFTModel
from nemo.collections.nlp.models.language_modeling.megatron_t5_model import MegatronT5Model
from nemo.collections.nlp.modules.common.megatron.token_level_encoder_decoder import MegatronTokenLevelHead
from nemo.collections.nlp.modules.common.megatron.utils import (
    average_losses_across_data_parallel_group,
    get_iterator_k_split,
    init_method_normal,
)
from nemo.collections.nlp.parts.nlp_overrides import NLPSaveRestoreConnector
from nemo.collections.nlp.parts.utils_funcs import get_last_rank
from nemo.collections.tts.parts.utils.helpers import plot_alignment_to_numpy, plot_encodec_to_numpy
from nemo.utils import AppState, logging
from nemo.collections.tts.losses.aligner_loss import ForwardSumLoss
from nemo.collections.tts.models import AudioCodecModel

try:
    from apex.transformer.pipeline_parallel.utils import (
        _reconfigure_microbatch_calculator,
        get_micro_batch_size,
        get_num_microbatches,
    )

    HAVE_APEX = True

except (ImportError, ModuleNotFoundError):

    HAVE_APEX = False

try:
    from megatron.core import parallel_state, tensor_parallel
    from megatron.core.enums import ModelType
    from megatron.core.pipeline_parallel.schedules import get_forward_backward_func

    HAVE_MEGATRON_CORE = True

except (ImportError, ModuleNotFoundError):

    HAVE_MEGATRON_CORE = False

try:
    import dac
except:
    logging.warning("DAC not found, only use Encodec")

__all__ = ['MegatronT5SpeechLMModel']


# MegatronBasePromptLearningModel):
class MegatronT5SpeechLMModel(MegatronBaseSpeechLM):
    """
    Model class for prompt-tuning or p-tuning a pretrained Megatron T5 model.

    Prompt Tuning initalizes virtual prompt embeddings directly from a copy of
    certain token embeddings from the the pretrained T5 model's vocabulary
    and directly tunes these embedding weights. The token embeddings used in
    initalization are specified by the user in the config file. The model can
    be prompt-tuned for multiple tasks at once. Virtual prompts are stored in a
    prompt table and can be added or deleted without disrupting virtual prompts
    for other tasks.

    P-tuning initializes an LSTM encoder model that generates virtual prompt
    embeddings for every task. Each task shares the same encoder. After p-tuning
    is compelete, the learned virtual prompts can be saved to the prompt table
    using add_ptuned_prompts_to_prompt_table(). Thus, if a user wants to add a
    new virtual prompt via p-tuning, they do not need to retrain on all previous
    tasks. This gives p-tuning the same task flexiblity as prompt-tuning.
    """

    def __init__(self, cfg: DictConfig, trainer: Trainer):
        # torch.autograd.set_detect_anomaly(True)
        super().__init__(cfg, trainer)
        self.model_type = ModelType.encoder_and_decoder
        speech_codebook_size = cfg.data.get('speech_codebook_size', 1024)
        num_speech_codebooks = cfg.data.get('num_speech_codebooks', 8)
        speech_offset = cfg.data.get('speech_offset', 30000)
        speech_head_type = cfg.get('speech_head_type', 'token_level')  # token_level, linear
        codecmodel_type = cfg.get('codecmodel_type', 'encodec')  # encodec, dac

        attn_prior_scaledown_start_step = cfg.get('attn_prior_scaledown_start_step', 10000)
        attn_prior_end_step = cfg.get('attn_prior_end_step', 11000)
        return_all_crossattention_probs = cfg.get('return_all_crossattention_probs', False)
        num_cross_attention_heads = cfg.get('num_cross_attention_heads', 12)
        self.lm_vocab_size = cfg.get('lm_vocab_size', 30000)
        self.context_pattern = cfg.data.get('context_pattern', 'parallel')

        self.speech_offset = speech_offset
        self.speech_codebook_size = speech_codebook_size
        self.num_speech_codebooks = num_speech_codebooks
        self.codecmodel_type = codecmodel_type

        self.frozen_model.enc_dec_model.speech_offset = speech_offset
        self.frozen_model.enc_dec_model.speech_codebook_size = speech_codebook_size
        self.frozen_model.enc_dec_model.num_speech_codebooks = num_speech_codebooks
        self.frozen_model.enc_dec_model.cross_entropy_type = cfg.get('cross_entropy_type', 'regular')
        self.frozen_model.enc_dec_model.seq_pattern = cfg.get('seq_pattern', 'parallel')
        self.frozen_model.enc_dec_model.speech_head_type = speech_head_type

        self.frozen_model.enc_dec_model.attn_prior_scaledown_start_step = attn_prior_scaledown_start_step
        self.frozen_model.enc_dec_model.attn_prior_end_step = attn_prior_end_step
        self.frozen_model.enc_dec_model.return_all_crossattention_probs = return_all_crossattention_probs
        self.frozen_model.enc_dec_model.num_cross_attention_heads = num_cross_attention_heads
        
        self.alignment_loss_start_step = 0
        if cfg.get('use_alignment_loss', False):
            alignment_loss_scale = cfg.get('alignment_loss_scale', 1.0)
            self.frozen_model.enc_dec_model.forward_sum_loss = ForwardSumLoss(loss_scale=alignment_loss_scale)
            self.alignment_loss_start_step = cfg.get('alignment_loss_start_step', 0)

        # Parallel output is used only for vocab parallel cross entropy.
        self.frozen_model.enc_dec_model.parallel_output = (
            self.frozen_model.enc_dec_model.cross_entropy_type == 'vocab_parallel'
        )
        # Need to explicitly set this since it is already initialiazed
        self.frozen_model.enc_dec_model.tokens_head.parallel_output = self.frozen_model.enc_dec_model.parallel_output

        list_of_speech_heads = []
        list_of_speech_tokens_embeddings = []
        for _ in range(self.num_speech_codebooks-1):
            # init is NOT used since we overwrite the weight below anywas
            _speech_head_embedding = tensor_parallel.VocabParallelEmbedding(
                speech_codebook_size,
                embedding_dim=self.word_embeddings.embedding_dim,
                init_method=lambda x: x.data.fill_(0),
                config=self.model_parallel_config,
            )
            _speech_head_embedding.weight.data.fill_(0)
            _speech_head_embedding.shared = True
            list_of_speech_tokens_embeddings.append(_speech_head_embedding)
            if speech_head_type == 'token_level':
                list_of_speech_heads.append(MegatronTokenLevelHead(_speech_head_embedding.weight.size(0), False))
            elif speech_head_type == 'linear':
                # Linear layer that maps from hidden size to speech codebook size
                hidden_size = self.frozen_model.enc_dec_model.decoder_cfg.hidden_size
                init_method_std = self.frozen_model.enc_dec_model.decoder_cfg.init_method_std
                # Changing to ColumnParallelLinear instead of Linear to support 3b Tensor Parallelism
                _speech_head = tensor_parallel.ColumnParallelLinear(
                    input_size=hidden_size,
                    output_size=speech_codebook_size,
                    bias=True,
                    gather_output=not self.frozen_model.enc_dec_model.parallel_output,
                    init_method=init_method_normal(init_method_std),
                    config=self.model_parallel_config,
                    # use_cpu_initialization=False,
                    # params_dtype=self.frozen_model.enc_dec_model.dtype,
                )
                list_of_speech_heads.append(_speech_head)

        self.frozen_model.enc_dec_model.speech_tokens_heads = torch.nn.ModuleList(list_of_speech_heads)
        self.frozen_model.enc_dec_model.speech_tokens_embeddings = torch.nn.ModuleList(
            list_of_speech_tokens_embeddings
        )

        if speech_head_type == 'token_level':
            self.frozen_model.enc_dec_model.speech_residual_model_1 = SimplestModule(
                self.frozen_model.enc_dec_model.decoder_cfg.hidden_size, speech_offset + speech_codebook_size
            )
            self.frozen_model.enc_dec_model.speech_residual_model_2 = SimplestModule(
                self.frozen_model.enc_dec_model.decoder_cfg.hidden_size, speech_codebook_size
            )

        self.sample_rate = 24000
        if codecmodel_type == 'dac':
            codec_model = dac.DAC.load(cfg.get('codecmodel_path'))
            codec_model.to('cuda')
            self.sample_rate = 44100
        elif codecmodel_type == 'encodec':
            codec_model = EncodecModel.encodec_model_24khz()
            codec_model.set_target_bandwidth(6.0)
            codec_model.cuda()
            codec_model.eval()
            self.sample_rate = 24000
        elif codecmodel_type == 'nemo_codec':
            codec_model = AudioCodecModel.restore_from(cfg.get('codecmodel_path'))
            codec_model.to('cuda')
            codec_model.eval()
            self.sample_rate = 22050
        else:
            raise NotImplementedError()

        self.additional_models = {'codec': codec_model}
        self.train_check_interval  = self.cfg.get('train_check_interval', 500)
        self.plot_alignments_sliced  = self.cfg.get('plot_alignments_sliced', True)
        app_state = AppState()
        self.is_rank_zero = app_state.global_rank == 0
        self.predict_step_outputs = []

    def decode_wav_from_codec_model(self, codes):
        codec_model = self.additional_models['codec']
        if self.codecmodel_type == 'dac':
            _z = codec_model.quantizer.from_codes(codes.unsqueeze(0))[0]
            wav = codec_model.decoder(_z)[0][0]
        elif self.codecmodel_type == 'encodec':
            wav = codec_model.decode([[codes.unsqueeze(0), None]])[0, 0]
        elif self.codecmodel_type == 'nemo_codec':
            codec_len = torch.Tensor([codes.shape[1]]).long().cuda()
            wav, _ = codec_model.decode(tokens=codes.unsqueeze(0), tokens_len=codec_len)
            wav = wav[0]
        else:
            raise NotImplementedError()
        return wav

    def first_stage_of_pipeline(self):
        if self.frozen_model.enc_dec_model.pre_process and parallel_state.get_pipeline_model_parallel_rank() == 0:
            return True
        return False

    def forward(
        self,
        virtual_tokens,
        context_and_question_tokens,
        enc_mask,
        dec_input,
        dec_mask,
        position_ids,
        taskname_ids,
        labels=None,
        speech_mask=None,
        inference=False,
        cross_attention_prior=None,
        text_limits=None,
    ):
        """
        Special forward method for p-tuning/prompt-tuning pretrained
        T5 style models.
        """
        if self.first_stage_of_pipeline():
            # Get embeddings for text tokens and insert virtual token embeddings
            # import ipdb; ipdb.set_trace()
            input_embeds = self.get_embeddings_and_combine(
                [virtual_tokens, context_and_question_tokens], taskname_ids, inference
            )
            # TODO: This check needs to be revisited with PP support.
            if hasattr(self.frozen_model.enc_dec_model.encoder_embedding, 'position_embeddings'):
                position_embeddings = self.frozen_model.enc_dec_model.encoder_embedding.position_embeddings(
                    position_ids
                )
                encoder_input = input_embeds + position_embeddings
            else:
                encoder_input = input_embeds
        else:
            encoder_input = None

        # If the decoder input starts with <pad> instead of <bos>, which is the case for huggingface T5 models, we don't want to mask the first token.
        # For NeMo-Megatron, the sequence starts with <bos>, which is never masked so we can always set index 0 to be unmasked.
        dec_mask[:, 0] = 1

        if not self.cfg.data.get('use_attention_prior', False):
            cross_attention_prior = None

        # Call forward on T5 model with preprocessed embeddings
        if self.autocast_dtype == torch.float32:
            output, out_logits = self.frozen_model.enc_dec_model(
                enc_input_ids=None,
                enc_attn_mask=enc_mask,
                dec_input_ids=dec_input,
                dec_attn_mask=dec_mask,
                token_type_ids=None,
                labels=labels,
                output_enc_hidden_only=False,
                enc_input=encoder_input,
                speech_mask=speech_mask,
                cross_attention_prior=cross_attention_prior,
                text_limits=text_limits,
                global_step=self.global_step,
            )
        else:
            with torch.autocast(device_type="cuda", dtype=self.autocast_dtype):
                output, out_logits = self.frozen_model.enc_dec_model(
                    enc_input_ids=None,
                    enc_attn_mask=enc_mask,
                    dec_input_ids=dec_input,
                    dec_attn_mask=dec_mask,
                    token_type_ids=None,
                    labels=labels,
                    output_enc_hidden_only=False,
                    enc_input=encoder_input,
                    speech_mask=speech_mask,
                    cross_attention_prior=cross_attention_prior,
                    text_limits=text_limits,
                    global_step=self.global_step,
                )

        return output, encoder_input, out_logits

    def load_frozen_model(self, cfg, trainer):
        self.megatron_amp_O2 = cfg.get('megatron_amp_o2', None)
        if self.megatron_amp_O2 == None:
            self.megatron_amp_O2 = cfg.get('megatron_amp_O2', None)
        if self.megatron_amp_O2 == None:
            self.megatron_amp_O2 = False

        # TODO: Fix this once apex patches FusedScaledMaskedSoftmax.
        # This is a workaround for the fact that `masked_softmax_fusion` has issues with certain input sizes that may be present while finetuning.
        t5_cfg = MegatronT5Model.restore_from(cfg.get('language_model_path'), trainer=trainer, return_config=True)
        OmegaConf.set_struct(t5_cfg, True)
        with open_dict(t5_cfg):
            if hasattr(t5_cfg, 'encoder') and hasattr(t5_cfg, 'decoder'):
                t5_cfg.encoder.masked_softmax_fusion = False
                t5_cfg.decoder.masked_softmax_fusion = False
            else:
                t5_cfg.masked_softmax_fusion = False
            t5_cfg.megatron_amp_O2 = self.megatron_amp_O2
            # hack to make the _GLOBAL_NUM_MICROBATCHES_CALCULATOR initialize
            t5_cfg.micro_batch_size = cfg.get('micro_batch_size', 4)
            t5_cfg.global_batch_size = cfg.get('global_batch_size', 4)
            t5_cfg.precision = trainer.precision
<<<<<<< HEAD
            t5_cfg.tokenizer.num_sentinel_tokens = cfg.get('num_sentinel_tokens', 39184 - 29056)
=======
            # TODO: Remove hardcoding
            if cfg.data.get('speech_offset', 30000) > 250000:
                # multilingual model
                t5_cfg.tokenizer.num_sentinel_tokens = 260096 - 250112
            else:
                # english model
                t5_cfg.tokenizer.num_sentinel_tokens = 39184 - 29056  # cfg.num_speech_tokens 39168
>>>>>>> 57e7103c
            t5_cfg.seq_length = cfg.data.max_seq_length
            t5_cfg.max_position_embeddings = cfg.data.max_seq_length
            if cfg.get('override_token_model', None):
                t5_cfg.tokenizer.model = cfg['override_token_model']

        self.frozen_model = MegatronT5Model.restore_from(
            cfg.get('language_model_path'),
            trainer=trainer,
            override_config_path=t5_cfg,
            save_restore_connector=NLPSaveRestoreConnector(),
        )
        self.frozen_model.tokenizer.update_phone_tokens()
        logging.info(f"self.frozen_model {self.frozen_model}")

    def fwd_bwd_step(self, dataloader_iter, batch_idx, forward_only):
        """
            Dataloader produces a global batch which is turned into a list of microbatches.
            The list of microbatches is then piped through the pipeline using megatron-core fwd/bwd functions.
        """
        # Get seq length of batch
        batch = next(dataloader_iter)
        _, seq_length = batch[0].shape
        if batch[4].dim() > 2:
            _, _, dec_seq_length = batch[4].shape
        else:
            _, dec_seq_length = batch[4].shape
        data_iter = get_iterator_k_split(batch, get_num_microbatches())

        fwd_bwd_function = get_forward_backward_func()

        losses_reduced_per_micro_batch = fwd_bwd_function(
            forward_step_func=self.get_forward_output_and_loss_func(forward_only),
            data_iterator=data_iter,
            model=[self],
            num_microbatches=get_num_microbatches(),
            forward_only=forward_only,
            seq_length=seq_length,
            micro_batch_size=get_micro_batch_size(),
            decoder_seq_length=dec_seq_length,
        )

        # only the last stages of the pipeline return losses
        if losses_reduced_per_micro_batch:
            # average loss across micro batches
            loss_tensors_list = [loss_reduced['avg'] for loss_reduced in losses_reduced_per_micro_batch]
            loss_tensor = torch.concat(loss_tensors_list)
            loss_mean = loss_tensor.mean()
        else:
            # we're not on the last pipeline stage so no losses
            loss_mean = torch.tensor(0.0).cuda()

        return loss_mean

    def convert_tokens_to_range(self, tokens, apply_offset_correction=True, pattern=None):
        # convert tokens to range [0, 1024]
        output_tokens = tokens.clone()
        if apply_offset_correction:
            output_tokens[0] = output_tokens[0] - self.speech_offset
        output_tokens = torch.clamp(output_tokens, min=0, max=1023)
        if pattern is None:
            pattern = self.cfg.get('seq_pattern', 'delay_parallel')
        if pattern == "delay_parallel":
            output_tokens_new = []
            for _c in range(output_tokens.shape[0]):
                si = _c
                ei = _c + output_tokens.shape[1] - self.num_speech_codebooks
                output_tokens_new.append(output_tokens[_c, si:ei])
            output_tokens_new = torch.stack(output_tokens_new)
            output_tokens = output_tokens_new

        return output_tokens

    def get_forward_output_and_loss_func(self, validation_step=False):
        def fwd_output_and_loss_func(dataloader_iter, model):
            batch = next(dataloader_iter)
            batch = [x.cuda(non_blocking=True) for x in batch]
            (
                virtual_tokens,
                context_and_question_tokens,
                enc_mask,
                dec_input,
                dec_input_mask,
                labels,
                loss_mask,
                position_ids,
                taskname_ids,
                speech_mask,
                _,
                cross_attention_prior,
                text_limits,
            ) = batch

            if self.trainer.global_step % self.train_check_interval == 0 and not validation_step and self.is_rank_zero:
                self.frozen_model.enc_dec_model.logging_step = True
            output_tensor, encoder_input, out_logits = model(
                virtual_tokens,
                context_and_question_tokens,
                enc_mask,
                dec_input,
                dec_input_mask,
                position_ids,
                taskname_ids,
                labels=labels,
                speech_mask=speech_mask,
                cross_attention_prior=cross_attention_prior,
                text_limits=text_limits,
                inference=False,
            )
            output_tensor = output_tensor.contiguous()

            alignment_loss = out_logits[3]
            if alignment_loss is not None:
                self.logger.experiment.add_scalar('train_alignment_loss', alignment_loss, self.global_step)

            if self.trainer.global_step % self.train_check_interval == 0 and not validation_step and self.is_rank_zero:
                self.frozen_model.enc_dec_model.logging_step = False
                with torch.no_grad():
                    with torch.cuda.amp.autocast(enabled=False):
                        # Encodec does not work with fp16, so we disable autocast for logging audio
                        if torch.count_nonzero(speech_mask) == 0:
                            text_labels = labels[:, 0, :]  # [B, 8, T] -> [B, T]
                            token_logits = out_logits[0] * 1  # [T, B, V]
                            if self.frozen_model.enc_dec_model.parallel_output:
                                # Gather from tensor parallel region
                                token_logits = tensor_parallel.gather_from_tensor_model_parallel_region(token_logits)
                            token_logits = token_logits.argmax(dim=2)  # [T, B]
                            token_logits = token_logits.t()  # [B, T]
                            score = 0
                            for i in range(text_labels.size()[0]):
                                r = text_labels[i].long()
                                nzm = r != 0
                                r = r.tolist()
                                h = token_logits[i].long() * nzm
                                h = h.tolist()
                                score += editdistance.eval(r, h)
                            score /= text_labels.size()[0]
                            logging.info(f"wer score : {score}")
                            self.logger.experiment.add_scalar('WER', score, self.global_step)
                        else:
                            audio_len = (labels[0][0] != 0).sum().item()
                            labels_to_1024 = self.convert_tokens_to_range(labels[0, :, 0:audio_len])
                            label_wav = self.decode_wav_from_codec_model(labels_to_1024)
                            dec_input_to_1024 = self.convert_tokens_to_range(dec_input[0, :, 0:audio_len])
                            dec_input_wav = self.decode_wav_from_codec_model(dec_input_to_1024)
                            self.logger.experiment.add_audio("train_label_wav", label_wav, self.global_step, self.sample_rate)
                            self.logger.experiment.add_audio("train_dec_input_wav", dec_input_wav, self.global_step, self.sample_rate)

                            input_token_list_all = [
                                context_and_question_tokens[0, 0, i].item()
                                for i in range(context_and_question_tokens.shape[2])
                            ]
                            input_token_list = [
                                (ti, t) for ti, t in enumerate(input_token_list_all) if t != 0 and t < self.speech_offset
                            ]
                            context_end_step = input_token_list[0][0]
                            if context_end_step > self.num_speech_codebooks:
                                _context_tokens = context_and_question_tokens[0][:, :context_end_step].clone()
                                _context_tokens = self.convert_tokens_to_range(_context_tokens, pattern=self.context_pattern)
                                _context_wav = self.decode_wav_from_codec_model(_context_tokens)
                                self.logger.experiment.add_audio("train_context_wav", _context_wav, self.global_step, self.sample_rate)

<<<<<<< HEAD
                            question_si = (
                                input_token_list[0][0] + virtual_tokens.shape[1]
                            )
                            question_ei = input_token_list[-1][0] + virtual_tokens.shape[1]
=======
                            # question_si = (
                            #     input_token_list[0][0] + virtual_tokens.shape[1]
                            # )
                            # question_ei = input_token_list[-1][0] + virtual_tokens.shape[1]
                            question_si = text_limits[0, 0].item() - virtual_tokens.shape[1]
                            question_ei = text_limits[0, 1].item() - virtual_tokens.shape[1]
                            text_si = text_limits[0, 0].item()
                            text_ei = text_limits[0, 1].item()
>>>>>>> 57e7103c
                            input_text = self.frozen_model.tokenizer.ids_to_text(
                                [v for v in input_token_list_all[question_si:question_ei] if v < self.lm_vocab_size]
                            )
                            self.logger.experiment.add_text("Train Input Text", input_text, self.global_step)

                            input_phoneme_tokens = [
                                v - self.lm_vocab_size for v in input_token_list_all[question_si:question_ei] if v >= self.lm_vocab_size
                            ]
                            
                            if len(input_phoneme_tokens) > 0:
                                phoneme_text = phoneme_tokenizer.decode(input_phoneme_tokens)
                                self.logger.experiment.add_text("Train Input Phoneme Text", phoneme_text, self.global_step)

                            token_logits = out_logits[0]
                            speech_logits_list = out_logits[1]

                            # if self.trainer.global_step % 500 == 0:
                            attention_probs_list = out_logits[2]  # list of (BS, 12, out_length, in_length)
                            if attention_probs_list is not None:
                                attention_sliced_list = []
                                for lidx in range(len(attention_probs_list)):
                                    attention_probs = attention_probs_list[lidx]
                                    for _i in range(attention_probs.shape[1]):
                                        # alignment_image = plot_alignment_to_numpy(attention_probs[0, _i, :, :].cpu().float().numpy().T)
                                        # self.logger.experiment.add_image(
                                        #     f"Attention Probs Layer {lidx} Head {_i}", alignment_image, self.global_step, dataformats="HWC",
                                        # )
                                        name = f"Attention Probs Layer {lidx} Head {_i}"
                                        attention_to_plot = attention_probs[0, _i, :audio_len, :text_ei]
                                        if self.plot_alignments_sliced:
                                            attention_to_plot = attention_probs[
                                                0, _i, 0 : audio_len, text_si: text_ei
                                            ]
                                            # 4 to offset "Text to Speech this"
                                            name += " Sliced"
                                        alignment_image = plot_alignment_to_numpy(
                                            attention_to_plot.cpu().float().numpy().T,
                                            phoneme_ver=0 if self.plot_alignments_sliced else 1,
                                            phoneme_seq=None if self.plot_alignments_sliced else [text_si]
                                        )
                                        self.logger.experiment.add_image(
                                            name,
                                            alignment_image,
                                            self.global_step,
                                            dataformats="HWC",
                                        )
                                        attention_sliced_list.append(attention_probs[
                                            0, _i, 0 : audio_len, text_si: text_ei
                                        ])
                                attention_sliced = torch.stack(attention_sliced_list)
                                attention_sliced = torch.mean(attention_sliced, 0)
                                text = None
                                if len(input_text) > 0:
                                    text = self.frozen_model.tokenizer.ids_to_tokens([v for v in input_token_list_all[question_si:question_ei] if v < self.lm_vocab_size])
                                if len(input_phoneme_tokens) > 0:
                                    text = phoneme_text.split("|")
                                alignment_image_sliced = plot_alignment_to_numpy(
                                    attention_sliced.cpu().float().numpy().T, phoneme_seq=text, phoneme_ver=2, vmin=0., phone_offset=0, h_offset=False
                                )
                                self.logger.experiment.add_image(
                                    f"Attention Probs Average Sliced",
                                    alignment_image_sliced,
                                    self.global_step,
                                    dataformats="HWC",
                                )
                            if self.frozen_model.enc_dec_model.parallel_output:
                                # Gather from tensor parallel region
                                token_logits = tensor_parallel.gather_from_tensor_model_parallel_region(token_logits)
                                for _i in range(len(speech_logits_list)):
                                    speech_logits_list[_i] = tensor_parallel.gather_from_tensor_model_parallel_region(
                                        speech_logits_list[_i]
                                    )
                            speech_logits = torch.stack(speech_logits_list, dim=-1)  # (t, b, 1024, 7)
                            token_logits_example = token_logits[:, 0, :] * 1
                            speech_logits_example = speech_logits[:, 0, :, :] * 1
                            first_layer_tokens = token_logits_example.argmax(dim=1) - self.speech_offset
                            other_layer_tokens = []
                            for _i in range(speech_logits_example.shape[2]):
                                other_layer_tokens.append(speech_logits_example[:, :, _i].argmax(dim=1))

                            all_layer_tokens = torch.stack([first_layer_tokens] + other_layer_tokens)  # (8, t)
                            all_layer_tokens = self.convert_tokens_to_range(
                                all_layer_tokens, apply_offset_correction=False
                            )
                            all_layer_tokens = torch.clip(all_layer_tokens, 0, 1023)
                            predicted_wav = self.decode_wav_from_codec_model(all_layer_tokens)
                            self.logger.experiment.add_audio("train_tf_pred_wav", predicted_wav, self.global_step, self.sample_rate)

            def loss_func(loss_args):
                output_tensor, out_logits, curr_step = loss_args
                alignment_loss = out_logits[3]
                loss = self.frozen_model.loss_func(loss_mask, output_tensor)
                if (alignment_loss is not None) and (curr_step > self.alignment_loss_start_step):
                    print("Adding alignment loss", curr_step, self.alignment_loss_start_step)
                    loss = loss + alignment_loss
                reduced_loss = average_losses_across_data_parallel_group([loss])
                return loss, {'avg': reduced_loss}

            return [output_tensor, out_logits, self.global_step], loss_func

        return fwd_output_and_loss_func

    def backward(self, *args, **kwargs):
        """ LightningModule hook to do backward.
            We want this to do nothing since we run backward in the fwd/bwd functions from megatron-core.
            No need to call it here.
        """
        return

    def optimizer_zero_grad(self, *args, **kwargs):
        """ LightningModule hook to zero grad.
            We want this to do nothing as we are zeroing grads during the training_step.
        """
        return

    def set_input_tensor(self, input_tensor):
        """Set input tensor to be used instead of forward()'s input.
        When using pipeline parallelism the input from the previous
        stage comes from communication, not from the input, so the
        model's forward_step_func won't have it. This function is thus
        used by internal code to bypass the input provided by the
        forward_step_func"""
        self.frozen_model.enc_dec_model.set_input_tensor(input_tensor)

    def on_train_epoch_start(self) -> None:
        gbs = self.cfg.global_batch_size
        mbs = self.cfg.micro_batch_size
        self._reconfigure_batch_sizes(gbs, mbs)
        return super().on_train_epoch_start()

    def on_validation_epoch_start(self) -> None:
        gbs = self.cfg.get('validation_global_batch_size', self.cfg.global_batch_size)
        mbs = self.cfg.get('validation_micro_batch_size', self.cfg.micro_batch_size)
        self._reconfigure_batch_sizes(gbs, mbs)
        return super().on_validation_epoch_start()

    def training_step(self, dataloader_iter, batch_idx):
        self._optimizer.zero_grad()
        batch = next(dataloader_iter)
        loss_mean = self.fwd_bwd_step(itertools.chain([batch]), batch_idx, forward_only=False)
        self.allreduce_gradients()

        ## logging
        # we can only log on one rank if it is rank zero so we broadcast from last rank
        # we can avoid this broadcast by updating the PTL log function to accept specific ranks
        torch.distributed.broadcast(loss_mean, get_last_rank())

        if self.cfg.precision == 16 and hasattr(self.trainer.precision_plugin.scaler, "_scale"):
            loss_scale = self.trainer.precision_plugin.scaler._scale
            if loss_scale is not None:
                self.log('loss_scale', loss_scale, batch_size=1)

        self.log('reduced_train_loss', loss_mean, prog_bar=True, rank_zero_only=True, batch_size=1)
        lr = self._optimizer.param_groups[0]['lr']
        self.log('lr', lr, rank_zero_only=True, batch_size=1)
        # logging.info(f'global_step {self.trainer.global_step}')
        self.log('global_step', self.trainer.global_step, prog_bar=True, rank_zero_only=True, batch_size=1)
        return loss_mean

    def get_predictions(self, input_ids, enc_mask, encoder_input, labels):
        predicted_token_ids, log_probs = self.frozen_model.decode(
            tokens_enc=input_ids,
            enc_mask=enc_mask,
            num_tokens_to_generate=self.decoder_seq_length,
            encoder_input=encoder_input,
            bos_id=self.tokenizer.pad_id
            if self.cfg.data.get('decoder_starts_with_pad', False)
            else self.tokenizer.bos_id,
        )
        # Special ids to text function to handle stripping <eos> and special tokens with sentencepiece tokenizers.
        preds_text = MegatronT5SFTModel.ids_to_text(predicted_token_ids, self.tokenizer)
        labels_text = MegatronT5SFTModel.ids_to_text(labels, self.tokenizer)
        input_text = MegatronT5SFTModel.ids_to_text(input_ids, self.tokenizer)
        return {
            'predicted_token_ids': preds_text,
            'labels': labels_text,
            'enc_inputs': input_text,
        }

    def get_embeddings(self, tokens, taskname_ids, inference=False):
        out = None
        if tokens.dim() > 2:
            for i in range(tokens.size()[1]):  # for 8 channels
                if i == 0:
                    # Embed first layer using word embeddings
                    out = self.embed_input(tokens[:, i, :], taskname_ids, inference)  # (B, T, D)
                else:
                    # Embed other layers using speech embeddings
                    cur = self.frozen_model.enc_dec_model.speech_tokens_embeddings[i - 1](tokens[:, i, :])
                    # do not add embeddings of zero tokens of other channels (except the first channel)
                    non_zero_flag = tokens[:, i, :] != 0  # (B, T)
                    cur = cur * non_zero_flag.unsqueeze(2)
                    out = out + cur
        else:
            out = self.embed_input(tokens, taskname_ids, inference)
        return out

    def get_embeddings_and_combine(self, token_list, taskname_ids, inference):
        embedding_list = []
        for tokens in token_list:
            embedding_list.append(self.get_embeddings(tokens, taskname_ids, inference))
        return torch.cat(embedding_list, dim=1)

    def validation_step(self, batch, batch_idx, dataloader_idx=0):
        # batch = [x.cuda(non_blocking=True) for x in batch]
        (
            virtual_tokens,
            context_and_question_tokens,
            enc_mask,
            dec_input,
            dec_input_mask,
            labels,
            loss_mask,
            position_ids,
            taskname_ids,
            speech_mask,
            _,
            cross_attention_prior,
            text_limits,
        ) = batch
        # loss_mask (b, t)
        # does not use dataloader_iter due to device placement issues arising from PTL
        mode = self.training
        self.eval()
        gbs = self.cfg.get('validation_global_batch_size', self.cfg.global_batch_size)
        self._reconfigure_and_process_inference_batch(virtual_tokens.size(0), gbs)
        # loss_mean = self.fwd_bwd_step(
        #     itertools.chain([batch]), batch_idx, forward_only=True
        # )  # comment this out and add custom forward function to calculate WER
        # # logging.info (f'loss_mean {loss_mean}')

        if batch_idx == 0 and self.is_rank_zero:
            self.frozen_model.enc_dec_model.logging_step = True

        labels_original = labels.clone()  # (b, 8, t)
        output_loss, _, output_logits = self.forward(
            virtual_tokens,
            context_and_question_tokens,
            enc_mask,
            dec_input,
            dec_input_mask,
            position_ids,
            taskname_ids,
            labels=labels,
            speech_mask=speech_mask,
            cross_attention_prior=cross_attention_prior,
            text_limits=text_limits,
            inference=True,
        )

        if batch_idx == 0 and self.is_rank_zero:
            self.frozen_model.enc_dec_model.logging_step = False
            with torch.cuda.amp.autocast(enabled=False):
                # Encodec does not work with fp16, so we disable autocast for logging audio
                if torch.count_nonzero(speech_mask) == 0:
                    text_labels = labels[:, 0, :]  # [B, 8, T] -> [B, T]
                    token_logits = output_logits[0] * 1  # [T, B, V]
                    if self.frozen_model.enc_dec_model.parallel_output:
                        # Gather from tensor parallel region
                        token_logits = tensor_parallel.gather_from_tensor_model_parallel_region(token_logits)
                    token_logits = token_logits.argmax(dim=2)  # [T, B]
                    token_logits = token_logits.t()  # [B, T]
                    score = 0
                    for i in range(text_labels.size()[0]):
                        r = text_labels[i].long()
                        nzm = r != 0
                        r = r.tolist()
                        h = token_logits[i].long() * nzm
                        h = h.tolist()
                        score += editdistance.eval(r, h)
                    score /= text_labels.size()[0]
                    logging.info(f"wer score : {score}")
                    self.logger.experiment.add_scalar('WER', score, self.global_step)
                else:
                    audio_len = (labels[0][0] != 0).sum().item()
                    labels_to_1024 = self.convert_tokens_to_range(labels[0, :, 0:audio_len])
                    label_wav = self.decode_wav_from_codec_model(labels_to_1024)
                    dec_input_to_1024 = self.convert_tokens_to_range(dec_input[0, :, 0:audio_len])
                    dec_input_wav = self.decode_wav_from_codec_model(dec_input_to_1024)
                    self.logger.experiment.add_audio("val_label_wav", label_wav, self.global_step, self.sample_rate)
                    self.logger.experiment.add_audio("val_dec_input_wav", dec_input_wav, self.global_step, self.sample_rate)

                    input_token_list_all = [
                        context_and_question_tokens[0, 0, i].item()
                        for i in range(context_and_question_tokens.shape[2])
                    ]
                    input_token_list = [
                        (ti, t) for ti, t in enumerate(input_token_list_all) if t != 0 and t < self.speech_offset
                    ]
                    context_end_step = input_token_list[0][0]
                    if context_end_step > self.num_speech_codebooks:
                        _context_tokens = context_and_question_tokens[0][:, :context_end_step].clone()
                        _context_tokens = self.convert_tokens_to_range(_context_tokens, pattern=self.context_pattern)
                        _context_wav = self.decode_wav_from_codec_model(_context_tokens)
                        self.logger.experiment.add_audio("val_context_wav", _context_wav, self.global_step, self.sample_rate)

<<<<<<< HEAD
                    question_si = (
                        input_token_list[0][0] + virtual_tokens.shape[1]
                    )
                    question_ei = input_token_list[-1][0] + virtual_tokens.shape[1]
=======
                    # question_si = (
                    #     input_token_list[0][0] + virtual_tokens.shape[1]
                    # )
                    # question_ei = input_token_list[-1][0] + virtual_tokens.shape[1]
                    question_si = text_limits[0, 0].item() - virtual_tokens.shape[1]
                    question_ei = text_limits[0, 1].item() - virtual_tokens.shape[1]

                    text_si = text_limits[0, 0].item()
                    text_ei = text_limits[0, 1].item()

>>>>>>> 57e7103c
                    input_text = self.frozen_model.tokenizer.ids_to_text(
                        [v for v in input_token_list_all[question_si:question_ei] if v < self.lm_vocab_size]
                    )
                    self.logger.experiment.add_text("Val Input Text", input_text, self.global_step)

                    input_phoneme_tokens = [
                        v - self.lm_vocab_size for v in input_token_list_all[question_si:question_ei] if v >= self.lm_vocab_size
                    ]
<<<<<<< HEAD

=======
                    
>>>>>>> 57e7103c
                    if len(input_phoneme_tokens) > 0:
                        phoneme_text = phoneme_tokenizer.decode(input_phoneme_tokens)
                        self.logger.experiment.add_text("Val Input Phoneme Text", phoneme_text, self.global_step)

                    token_logits = output_logits[0]
                    speech_logits_list = output_logits[1]

                    # if self.trainer.global_step % 500 == 0:
                    attention_probs_list = output_logits[2]  # list of (BS, 12, out_length, in_length)
                    if attention_probs_list is not None:
                        attention_sliced_list = []
                        for lidx in range(len(attention_probs_list)):
                            attention_probs = attention_probs_list[lidx]
                            for _i in range(attention_probs.shape[1]):
                                # alignment_image = plot_alignment_to_numpy(attention_probs[0, _i, :, :].cpu().float().numpy().T)
                                # self.logger.experiment.add_image(
                                #     f"Attention Probs Layer {lidx} Head {_i}", alignment_image, self.global_step, dataformats="HWC",
                                # )
                                # name = f"Attention Probs Layer {lidx} Head {_i}"
                                # attention_to_plot = attention_probs[0, _i, :audio_len, :question_ei]
                                # if self.plot_alignments_sliced:
                                #     attention_to_plot = attention_probs[
                                #         0, _i, 0 : audio_len, question_si + 4: question_ei
                                #     ]
                                #     # 4 to offset "Text to Speech this"
                                #     name += " Sliced"
                                # alignment_image = plot_alignment_to_numpy(
                                #     attention_to_plot.cpu().float().numpy().T
                                # )
                                # self.logger.experiment.add_image(
                                #     name,
                                #     alignment_image,
                                #     self.global_step,
                                #     dataformats="HWC",
                                #     phoneme_ver=0 if self.plot_alignments_sliced else 1,
                                #     phoneme_seq=None if self.plot_alignments_sliced else [question_si]
                                # )
                                attention_sliced_list.append(attention_probs[
                                    0, _i, 0 : audio_len, text_si : text_ei
                                ])
                        attention_sliced = torch.stack(attention_sliced_list)
                        attention_sliced = torch.mean(attention_sliced, 0)
                        text = None
                        if len(input_text) > 0:
                            text = self.frozen_model.tokenizer.ids_to_tokens([v for v in input_token_list_all[question_si:question_ei] if v < self.lm_vocab_size])
                        if len(input_phoneme_tokens) > 0:
                            text = phoneme_text.split("|")
                        alignment_image_sliced = plot_alignment_to_numpy(
                            attention_sliced.cpu().float().numpy().T, phoneme_seq=text, phoneme_ver=2, vmin=0., phone_offset=0, h_offset=False
                        )
                        self.logger.experiment.add_image(
                            f"Val Attention Probs Average Sliced",
                            alignment_image_sliced,
                            self.global_step,
                            dataformats="HWC",
                        )
                    if self.frozen_model.enc_dec_model.parallel_output:
                        # Gather from tensor parallel region
                        token_logits = tensor_parallel.gather_from_tensor_model_parallel_region(token_logits)
                        for _i in range(len(speech_logits_list)):
                            speech_logits_list[_i] = tensor_parallel.gather_from_tensor_model_parallel_region(
                                speech_logits_list[_i]
                            )
                    speech_logits = torch.stack(speech_logits_list, dim=-1)  # (t, b, 1024, 7)
                    token_logits_example = token_logits[:, 0, :] * 1
                    speech_logits_example = speech_logits[:, 0, :, :] * 1
                    first_layer_tokens = token_logits_example.argmax(dim=1) - self.speech_offset
                    other_layer_tokens = []
                    for _i in range(speech_logits_example.shape[2]):
                        other_layer_tokens.append(speech_logits_example[:, :, _i].argmax(dim=1))

                    all_layer_tokens = torch.stack([first_layer_tokens] + other_layer_tokens)  # (8, t)
                    all_layer_tokens = self.convert_tokens_to_range(
                        all_layer_tokens, apply_offset_correction=False
                    )
                    all_layer_tokens = torch.clip(all_layer_tokens, 0, 1023)
                    predicted_wav = self.decode_wav_from_codec_model(all_layer_tokens)
                    self.logger.experiment.add_audio("val_tf_pred_wav", predicted_wav, self.global_step, self.sample_rate)

        first_layer_logits = output_logits[0]
        speech_logits_list = output_logits[1]

        if self.frozen_model.enc_dec_model.parallel_output:
            # Gather from tensor parallel region
            first_layer_logits = tensor_parallel.gather_from_tensor_model_parallel_region(first_layer_logits)
            if torch.count_nonzero(speech_mask) > 0:
                for _i in range(len(speech_logits_list)):
                    speech_logits_list[_i] = tensor_parallel.gather_from_tensor_model_parallel_region(
                        speech_logits_list[_i]
                    )
                speech_logits = torch.stack(speech_logits_list, dim=-1)  # (t, b, 1024, 7)
        first_layer_preds = first_layer_logits.argmax(dim=2)  # (t,bs)
        first_layer_preds = first_layer_preds.transpose(0, 1)  # (bs,t)
        labels_first_layer = labels_original[:, 0, :]  # (bs,t)
        correct_predictions = first_layer_preds == labels_first_layer  # (bs,t)
        correct_predictions = correct_predictions * loss_mask  # (bs,t)
        total_correct_predictions = torch.sum(correct_predictions)
        total_predictions = torch.sum(loss_mask)
        first_layer_accuracy = total_correct_predictions / total_predictions
        first_layer_loss = torch.nn.functional.cross_entropy(
            first_layer_logits.permute(1, 2, 0), labels_first_layer, reduction='none'
        )  # (bs,t)
        first_layer_loss = torch.sum(first_layer_loss * loss_mask) / total_predictions

        metrics = {
            # 'loss': loss_mean * 0.14 if torch.count_nonzero(speech_mask) > 0 else loss_mean,
            # 'loss': loss_fnc(output_loss),
            'first_layer_accuracy': first_layer_accuracy,
            'first_layer_loss': first_layer_loss,
        }
        loss_total = first_layer_loss
        for i in range(self.num_speech_codebooks-1):
            if torch.count_nonzero(speech_mask) > 0:
                speech_logits_i = speech_logits[:, :, :, i]
                speech_preds_i = speech_logits_i.argmax(dim=2)  # (t,bs)
                speech_preds_i = speech_preds_i.transpose(0, 1)  # (bs,t)
                labels_i = labels_original[:, i + 1, :]  # (bs,t)
                correct_predictions_i = speech_preds_i == labels_i  # (bs,t)
                correct_predictions_i = correct_predictions_i * loss_mask * speech_mask  # (bs,t)
                total_correct_predictions_i = torch.sum(correct_predictions_i)
                total_predictions_i = torch.sum(loss_mask * speech_mask)
                speech_accuracy_i = total_correct_predictions_i / total_predictions_i
                loss_i = torch.nn.functional.cross_entropy(
                    speech_logits_i.permute(1, 2, 0), labels_i, reduction='none'
                )  # (bs,t)
                loss_i = torch.sum(loss_i * loss_mask * speech_mask) / total_predictions_i
            else:
                speech_accuracy_i = torch.tensor(0.0)
                loss_i = torch.tensor(0.0)
            metrics[f'speech_accuracy_{i+1}'] = speech_accuracy_i
            metrics[f'speech_loss_{i+1}'] = loss_i
            loss_total += loss_i

        metrics['loss'] = loss_total
        self.validation_step_outputs.append(metrics)
        self.train(mode=mode)
        self.frozen_model.train()
        return metrics['loss']

    def on_validation_epoch_end(self):
        outputs = self.validation_step_outputs
        if self.cfg.get('pipeline_model_parallel_size', 1) > 1:
            if parallel_state.is_pipeline_last_stage():
                # only the last pipeline parallel stages return loss
                averaged_loss = torch.stack([item['loss'] for item in outputs]).mean()
                # averaged_loss_total_check = torch.stack([item['loss_total_check'] for item in outputs]).mean()
                averaged_first_layer_accuracy = torch.stack([item['first_layer_accuracy'] for item in outputs]).mean()

                self.log(
                    'val_first_layer_accuracy',
                    averaged_first_layer_accuracy,
                    prog_bar=True,
                    rank_zero_only=True,
                    batch_size=1,
                )
                # self.log(
                #     'val_loss_total_check', averaged_loss_total_check, prog_bar=True, rank_zero_only=True, batch_size=1
                # )
                logging.info(f'Validation first_layer_accuracy: {averaged_first_layer_accuracy}')
                logging.info(f'Validation loss_total_check: {averaged_loss_total_check}')

                for i in range(1, self.num_speech_codebooks):
                    averaged_speech_accuracy = torch.stack([item[f'speech_accuracy_{i}'] for item in outputs]).mean()
                    averaged_speech_loss = torch.stack([item[f'speech_loss_{i}'] for item in outputs]).mean()
                    self.log(
                        f'val_speech_accuracy_{i}',
                        averaged_speech_accuracy,
                        prog_bar=True,
                        rank_zero_only=True,
                        batch_size=1,
                    )
                    self.log(
                        f'val_speech_loss_{i}', averaged_speech_loss, prog_bar=True, rank_zero_only=True, batch_size=1
                    )
                    logging.info(f'Validation speech_accuracy_{i}: {averaged_speech_accuracy}')
                    logging.info(f'Validation speech_loss_{i}: {averaged_speech_loss}')
            else:
                averaged_loss = torch.tensor(0.0).cuda()

            # we can only log on one rank if it is rank zero so we broadcast from last rank
            torch.distributed.broadcast(averaged_loss, get_last_rank())

            self.log('val_loss', averaged_loss, prog_bar=True, rank_zero_only=True, batch_size=1)
            logging.info(f'Validation loss: {averaged_loss}')

        else:
            if len(outputs) > 0:
                averaged_loss = torch.stack([item['loss'] for item in outputs]).mean()
                # averaged_loss_total_check = torch.stack([item['loss_total_check'] for item in outputs]).mean()
                logging.info(f'Validation loss: {averaged_loss}')
                self.log('val_loss', averaged_loss, prog_bar=True, rank_zero_only=True, batch_size=1)
                # self.log(
                #     'val_loss_total_check', averaged_loss_total_check, prog_bar=True, rank_zero_only=True, batch_size=1
                # )

                averaged_first_layer_accuracy = torch.stack([item['first_layer_accuracy'] for item in outputs]).mean()
                logging.info(f'Validation first_layer_accuracy: {averaged_first_layer_accuracy}')
                self.log(
                    'val_first_layer_accuracy',
                    averaged_first_layer_accuracy,
                    prog_bar=True,
                    rank_zero_only=True,
                    batch_size=1,
                )

                for i in range(1, self.num_speech_codebooks):
                    averaged_speech_accuracy = torch.stack([item[f'speech_accuracy_{i}'] for item in outputs]).mean()
                    averaged_speech_loss = torch.stack([item[f'speech_loss_{i}'] for item in outputs]).mean()
                    logging.info(f'Validation speech_accuracy_{i}: {averaged_speech_accuracy}')
                    logging.info(f'Validation speech_loss_{i}: {averaged_speech_loss}')
                    self.log(
                        f'val_speech_accuracy_{i}',
                        averaged_speech_accuracy,
                        prog_bar=True,
                        rank_zero_only=True,
                        batch_size=1,
                    )
                    self.log(
                        f'val_speech_loss_{i}', averaged_speech_loss, prog_bar=True, rank_zero_only=True, batch_size=1
                    )

        if self.cfg.get("report_validation_metric", False):
            gather_results = [None for _ in range(parallel_state.get_data_parallel_world_size())]

            all_preds = list(itertools.chain(*[item['predicted_token_ids'] for item in outputs]))
            all_labels = list(itertools.chain(*[item['labels'] for item in outputs]))
            all_inputs = list(itertools.chain(*[item['enc_inputs'] for item in outputs]))

            assert len(all_preds) == len(all_labels)
            assert len(all_preds) == len(all_inputs)

            # Gather inputs, preds, labels from all workers
            torch.distributed.all_gather_object(
                gather_results,
                [(input, pred, label) for (input, pred, label) in zip(all_inputs, all_preds, all_labels)],
                group=parallel_state.get_data_parallel_group(),
            )

            # Deduplicate sentences that may have been distributed across multiple data parallel ranks.
            if parallel_state.get_data_parallel_rank() == 0:

                gather_results_dedup = list(set(itertools.chain(*gather_results)))

                val_metric_dict = self.validation_metric.get_score(
                    [i[2] for i in gather_results_dedup], [i[1] for i in gather_results_dedup],
                )

                for metric, val in val_metric_dict.items():
                    logging.info(f'Validation {metric}: {val}')
                val_metric = list(val_metric_dict.items())[0][1]
                metric_name = list(val_metric_dict.items())[0][0]
            else:
                val_metric = torch.tensor(0.0).cuda()
                metric_name = ''

            self.log(f'val_{metric_name}', val_metric, prog_bar=True, rank_zero_only=True, batch_size=1)

        gbs = self.cfg.global_batch_size
        mbs = self.cfg.micro_batch_size
        self._reconfigure_batch_sizes(gbs, mbs)
        self.validation_step_outputs.clear()

    def test_step(self, batch, batch_idx):
        return self.predict_step(batch, batch_idx)

    def on_test_epoch_end(self):
        """
        This might still be broken for lightning 2.0. to fix: see
        https://github.com/NVIDIA/NeMo/blob/9bdf4d12276ee8f95a340cf2f7f340e9b5b74a7e/docs/source/starthere/migration-guide.rst
        """
        outputs = self.predict_step_outputs
        average_metrics = {}
        for output in outputs:
            for key in output:
                if key not in average_metrics:
                    average_metrics[key] = []
                if isinstance(output[key], torch.Tensor):
                    average_metrics[key].append(output[key].item())
                elif output[key] is None:
                    continue
                else:
                    average_metrics[key].append(output[key])

        for key in average_metrics:
            average_metrics[key] = np.mean(average_metrics[key]).item()
            logging.info(f'Test {key}: {average_metrics[key]}')
            self.log(f'test_{key}', average_metrics[key], prog_bar=True, rank_zero_only=True, batch_size=1)
            self.logger.experiment.add_scalar(f'Inf Cumulative {key}', average_metrics[key], 0)

        # save average metrics into json file
        with open(os.path.join(self.logger.log_dir, 'output_metrics.json'), 'w') as f:
            json.dump(average_metrics, f)

    def build_virtual_prompt_dataset(
        self, dataset_paths, batch_size, for_train, drop_last, shuffle, num_workers, pin_memory
    ):
        dataset = T5SpeechLMDataset(
            datasets=dataset_paths,
            tokenizer=self.tokenizer,
            sample_rate=self.cfg.data.get('sample_rate', 24000),
            virtual_prompt_source=self.virtual_prompt_source,
            task_templates=self.task_templates,
            pseudo_tokens=self.pseudo_tokens,
            pad_token_id=self.pad_token_id,
            max_seq_length=self.cfg.data.get('max_seq_length', self.frozen_model.cfg.max_position_embeddings),
            min_seq_length=self.cfg.data.get('min_seq_length', 1),
            add_bos=self.cfg.data.get('add_bos', False),
            add_eos=self.cfg.data.get('add_eos', True),
            decoder_starts_with_pad=self.cfg.data.get('decoder_starts_with_pad', False),
            add_eos_to_decoder_output=self.cfg.data.get('add_eos_to_decoder_output', True),
            add_sentinel_to_input=self.cfg.data.get('add_sentinel_to_input', True),
            ul2_prompt_token=self.cfg.data.get('ul2_prompt_token', None),
            for_train=for_train,
            segment_max_duration=self.cfg.data.get('segment_max_duration', None),
            trim=self.cfg.data.get('trim', None),
            trim_ref=self.cfg.data.get('trim_ref', None),
            trim_top_db=self.cfg.data.get('trim_top_db', None),
            trim_frame_length=self.cfg.data.get('trim_frame_length', None),
            trim_hop_length=self.cfg.data.get('trim_hop_length', None),
            pad_multiple=self.cfg.data.get('pad_multiple', 1),
            pitch_augment=self.cfg.data.get('pitch_augment', None),
            sup_data_path=self.cfg.data.get('sup_data_path', None),
            codec_folder=self.cfg.data.get('codec_folder', None),
            speech_offset=self.cfg.data.get('speech_offset', None),
            train_task=self.cfg.data.get('train_task', "tts"),
            seq_pattern=self.cfg.get('seq_pattern', 'delay_parallel'),
            use_attention_prior=self.cfg.data.get('use_attention_prior', False),
            attention_prior_scaling_factor=self.cfg.data.get('attention_prior_scaling_factor', 1.0),
            cross_attention_epsilon=self.cfg.data.get('cross_attention_epsilon', 0.0),
            lm_vocab_size=self.lm_vocab_size,
            num_speech_codebooks=self.num_speech_codebooks,
            codebook_fps=self.cfg.data.get('codebook_fps', 75),
            add_special_tokens_to_only_first_codebook=self.cfg.data.get('add_special_tokens_to_only_first_codebook', False),
            context_pattern=self.cfg.data.get('context_pattern', 'parallel'),
            context_duration_min=self.cfg.data.get('context_duration_min', 3.0),
            context_duration_max=self.cfg.data.get('context_duration_max', 5.0),
<<<<<<< HEAD
            g2p=self.cfg.data.get('g2p', None)
=======
>>>>>>> 57e7103c
        )

        rank = parallel_state.get_data_parallel_rank()
        world_size = parallel_state.get_data_parallel_world_size()
<<<<<<< HEAD

=======
        
>>>>>>> 57e7103c
        sampler = torch.utils.data.distributed.DistributedSampler(
            dataset, num_replicas=world_size, rank=rank, shuffle=shuffle, seed=self.cfg.seed
        )

        dataloader = torch.utils.data.DataLoader(
            dataset,
            collate_fn=dataset.collate_fn,
            sampler=sampler,
            batch_size=batch_size // world_size,
            drop_last=drop_last,
            num_workers=num_workers,
            pin_memory=pin_memory,
            persistent_workers=True
            if num_workers > 0
            else False,  # (@adithyare and @eharper) We need to set this to True to get around issues with spawn=True
        )
        logging.info(f'build success: {len(dataloader)} {dataset_paths}')
        return dataset, dataloader

    def build_virtual_prompt_tarred_dataset(
        self, dataset_paths, audio_path, batch_size, for_train, drop_last, shuffle, num_workers, pin_memory
    ):
        dataset = T5SpeechLMTarredDataset(
            audio_tar_filepaths=audio_path,
            manifest_filepath=dataset_paths,
            tokenizer=self.tokenizer,
            sample_rate=self.cfg.data.get('sample_rate', 24000),
            virtual_prompt_source=self.virtual_prompt_source,
            task_templates=self.task_templates,
            pseudo_tokens=self.pseudo_tokens,
            pad_token_id=self.pad_token_id,
            max_seq_length=self.cfg.data.get('max_seq_length', self.frozen_model.cfg.max_position_embeddings),
            min_seq_length=self.cfg.data.get('min_seq_length', 1),
            shuffle_n=shuffle,
            add_bos=self.cfg.data.get('add_bos', False),
            add_eos=self.cfg.data.get('add_eos', True),
            decoder_starts_with_pad=self.cfg.data.get('decoder_starts_with_pad', False),
            add_eos_to_decoder_output=self.cfg.data.get('add_eos_to_decoder_output', True),
            add_sentinel_to_input=self.cfg.data.get('add_sentinel_to_input', True),
            ul2_prompt_token=self.cfg.data.get('ul2_prompt_token', None),
            for_train=for_train,
            segment_max_duration=self.cfg.data.get('segment_max_duration', None),
            trim=self.cfg.data.get('trim', None),
            trim_ref=self.cfg.data.get('trim_ref', None),
            trim_top_db=self.cfg.data.get('trim_top_db', None),
            trim_frame_length=self.cfg.data.get('trim_frame_length', None),
            trim_hop_length=self.cfg.data.get('trim_hop_length', None),
            pad_multiple=self.cfg.data.get('pad_multiple', 1),
            pitch_augment=self.cfg.data.get('pitch_augment', None),
            speech_offset=self.cfg.data.get('speech_offset', None),
            train_task=self.cfg.data.get('train_task', "tts"),
            seq_pattern=self.cfg.get('seq_pattern', 'delay_parallel'),
            use_attention_prior=self.cfg.data.get('use_attention_prior', False),
            attention_prior_scaling_factor=self.cfg.data.get('attention_prior_scaling_factor', 1.0),
            cross_attention_epsilon=self.cfg.data.get('cross_attention_epsilon', 0.0),
            lm_vocab_size=self.lm_vocab_size,
            num_speech_codebooks=self.num_speech_codebooks,
        )
        rank = parallel_state.get_data_parallel_rank()
        world_size = parallel_state.get_data_parallel_world_size()
        # sampler = torch.utils.data.distributed.DistributedSampler(
        #     dataset, num_replicas=world_size, rank=rank, shuffle=shuffle, seed=self.cfg.seed
        # )
        dataloader = torch.utils.data.DataLoader(
            dataset,
            collate_fn=dataset.collate_fn,
            batch_size=batch_size // world_size,
            drop_last=drop_last,
            num_workers=num_workers,
            pin_memory=pin_memory,
            persistent_workers=True
            if num_workers > 0
            else False,  # (@adithyare and @eharper) We need to set this to True to get around issues with spawn=True
        )
        logging.info(f'build success: {len(dataloader)} {dataset_paths}')

        return dataset, dataloader

    def predict_step(self, batch: Any, batch_idx: int, dataloader_idx: int = 0) -> Any:
        with torch.no_grad():
            (
                virtual_tokens,
                context_and_question_tokens,
                enc_mask,
                dec_input_raw,
                dec_input_mask_raw,
                labels,
                loss_mask,
                position_ids,
                taskname_ids,
                speech_mask,
                _,
                cross_attention_prior,
                text_limits,
            ) = batch
            dec_input = dec_input_raw * 1  # (B, 8, T)
            dec_input_mask = dec_input_mask_raw * 1  # (B, T)
            dec_input_mask[:, :] = 1  # Does not really matter
            output_token_list = []

            end_indices = {}
            # pad dec_input (B, 8, T) to 1000 timesteps
            max_inference_timesteps = self.cfg.get('max_inference_timesteps', 1200)
            dec_input = torch.nn.functional.pad(dec_input, (0, max_inference_timesteps - dec_input.shape[2]), value=0)
            dec_input_mask = torch.nn.functional.pad(
                dec_input_mask, (0, max_inference_timesteps - dec_input_mask.shape[1]), value=1
            )

            end_inference_loop_at = None
            for t in range(dec_input.shape[2] - 1):
                if t % 10 == 0:
                    logging.info("Timestep {}".format(t))
                if t == end_inference_loop_at:
                    print("All ends detected")
                    break
                output_logits, _, token_and_speech_logits = self.forward(
                    virtual_tokens,
                    context_and_question_tokens,
                    enc_mask,
                    dec_input[:, :, : t + 1],  # Slice until the current timestep
                    dec_input_mask[:, : t + 1],
                    position_ids,
                    taskname_ids,
                    labels=None,
                    speech_mask=speech_mask,
                    inference=True,
                )
                # output_logits (B, T, V, 8)
                token_logits = token_and_speech_logits[0]  # (B, T, V)
                token_logits_currtimestep = token_logits[:, t, :]  # (B, V)
                token_preds = token_logits_currtimestep.argmax(dim=1)  # (B,)
                # logging.info(f"Token preds {token_preds}")

                if torch.count_nonzero(speech_mask) > 0:
                    # output_logits (B, T, V, 8)
                    output_logits_currtimestep = (
                        output_logits[:, t, :, :].permute(0, 2, 1).contiguous().view(-1, self.speech_codebook_size)
                    )  # (B*8, V)
                else:
                    output_logits_currtimestep = token_logits_currtimestep  # (B, V)

                top_k = self.cfg.get('top_k', 10)

                output_logits_currtimestep_topk = torch.topk(output_logits_currtimestep, top_k, dim=1)[0]
                # (B*8, 10) or (B, 10)

                # find indices which are not top k
                indices_to_remove = output_logits_currtimestep < output_logits_currtimestep_topk[:, -1].unsqueeze(1)
                # (B*8, 1024) or (B, 1024)

                output_logits_currtimestep_rescored = output_logits_currtimestep.clone()
                output_logits_currtimestep_rescored[indices_to_remove] = -float('Inf')

                temperature = self.cfg.get('temperature', 0.7)  # Set temp 0.01 for greedy decoding
                output_logits_currtimestep_rescored = output_logits_currtimestep_rescored / temperature
                output_logits_currtimestep_rescored = torch.nn.functional.softmax(
                    output_logits_currtimestep_rescored, dim=1
                )
                output_tokens_curr_timestep = torch.multinomial(
                    output_logits_currtimestep_rescored, num_samples=1
                )  # (B*8, 1)

                if torch.count_nonzero(speech_mask) > 0:
                    # Convert back to (B, 8)
                    output_tokens_curr_timestep = output_tokens_curr_timestep.view(output_logits.shape[0], self.num_speech_codebooks)

                for _b in range(token_preds.shape[0]):
                    if t > 10 and token_preds[_b] == self.tokenizer.eos_id:
                        if _b not in end_indices:
                            logging.info("End detected for item {}".format(_b) + " at timestep {}".format(t))
                            end_indices[_b] = t
                            if len(end_indices) == token_preds.shape[0]:
                                end_inference_loop_at = t + self.num_speech_codebooks

                output_token_list.append(output_tokens_curr_timestep)

                if torch.count_nonzero(speech_mask) > 0:
                    dec_input_next_timestep = output_tokens_curr_timestep * 1  # (B,8)
                    dec_input_next_timestep[:, 0] = (
                        dec_input_next_timestep[:, 0] + self.speech_offset
                    )  # add offset to first codebook
                    dec_input[:, :, t + 1] = dec_input_next_timestep * 1
                else:
                    dec_input[:, 0, t + 1] = output_tokens_curr_timestep.squeeze(1)

            output_tokens_combined = torch.stack(output_token_list)  # (T, B, 8) if speech else (T, B)
            if torch.count_nonzero(speech_mask) > 0:
                output_tokens_combined = output_tokens_combined.permute(1, 2, 0)  # (B, 8, T)
            else:
                output_tokens_combined = output_tokens_combined.squeeze(2)
                output_tokens_combined = output_tokens_combined.permute(1, 0)  # (B, T)

            # Layerwise token error rate
            ter_dict = {}
            for i in range(self.num_speech_codebooks):
                ter_dict[i] = {'hypothesis': [], 'gt': []}

            device = torch.device("cuda" if torch.cuda.is_available() else "cpu")

            nemo_sv_model = nemo_asr.models.EncDecSpeakerLabelModel.from_pretrained(model_name='titanet_large')
            nemo_sv_model = nemo_sv_model.to(device)
            nemo_sv_model.eval()

            asr_model = nemo_asr.models.EncDecRNNTBPEModel.from_pretrained(
                model_name="stt_en_conformer_transducer_large"
            )
            asr_model = asr_model.to(device)
            asr_model.eval()
            _exp_dir_path = self.logger.log_dir
            _exp_dir_path = _exp_dir_path + '/Sample_Audios'
            if not os.path.exists(_exp_dir_path):
                os.mkdir(_exp_dir_path)
            hyp_pred_transcript_list = []
            gt_transcript_list = []
            similarity_list = []
            question_type = []
            dataset_names = []

            # predicting audio
            batch_size = output_tokens_combined.shape[0]
            wer_score = 0
            for i in range(batch_size):
                audio_len = (labels[i][0] != 0).sum().item()
                step = batch_idx * batch_size + i
                if torch.count_nonzero(speech_mask) > 0:
                    dec_input_to_1024 = self.convert_tokens_to_range(dec_input_raw[i, :, 0:audio_len])
                    dec_input_wav = self.decode_wav_from_codec_model(dec_input_to_1024)
                    self.logger.experiment.add_audio("Inf Dec Input Wav", dec_input_wav, step, self.sample_rate)

                    predicted_tokens = output_tokens_combined[i]
                    if i in end_indices:
                        logging.info(f"Clipping until end index for audio {i}")
                        predicted_tokens = predicted_tokens[:, 0 : end_indices[i] + 1]  # trim to audio length

                    pred_img = predicted_tokens.data.cpu().float().numpy()
                    dec_inp_img = dec_input_to_1024.data.cpu().float().numpy()

                    predicted_tokens = self.convert_tokens_to_range(predicted_tokens, apply_offset_correction=False)
                    predicted_wav = self.decode_wav_from_codec_model(predicted_tokens)
                    self.logger.experiment.add_audio("Inf Pred Wav", predicted_wav, step, self.sample_rate)
                    self.logger.experiment.add_image(
                        "Inf Pred Tokens", plot_encodec_to_numpy(pred_img), step, dataformats="HWC",
                    )
                    self.logger.experiment.add_image(
                        "Inf Dec Input Tokens", plot_encodec_to_numpy(dec_inp_img), step, dataformats="HWC",
                    )

                    # save predicted_wav and gt_wav to a wav files in dir_path
                    audio_fp_pred = os.path.join(_exp_dir_path, f'predicted_wav_{step}.wav')
                    sf.write(audio_fp_pred, predicted_wav.cpu().numpy(), self.sample_rate)
                    audio_fp_gt = os.path.join(_exp_dir_path, f'dec_input_wav_{step}.wav')
                    sf.write(audio_fp_gt, dec_input_wav.cpu().numpy(), self.sample_rate)

                    # speaker verification evaluation
                    spk_embedding_pred = nemo_sv_model.get_embedding(audio_fp_pred)
                    spk_embedding_pred = spk_embedding_pred.cpu().detach().numpy().flatten()
                    spk_embedding_gt = nemo_sv_model.get_embedding(audio_fp_gt)
                    spk_embedding_gt = spk_embedding_gt.cpu().detach().numpy().flatten()
                    similarity = np.dot(spk_embedding_pred, spk_embedding_gt) / (
                        np.linalg.norm(spk_embedding_pred) * np.linalg.norm(spk_embedding_gt)
                    )
                    self.logger.experiment.add_scalar(f'Inf SV Cossim Individual Sample', similarity, step)
                    similarity_list.append(similarity)

                    # transcribe predicted_wav and gt_wav using asr_model
                    pred_transcript = asr_model.transcribe([audio_fp_pred])[0][0]
                    gt_transcript = asr_model.transcribe([audio_fp_gt])[0][0]
                    self.logger.experiment.add_text("Inf Predicted Text", pred_transcript, step)
                    self.logger.experiment.add_text("Inf GT Text", gt_transcript, step)
                    hyp_pred_transcript_list.append(pred_transcript)
                    gt_transcript_list.append(gt_transcript)

                    input_token_list = [
                        context_and_question_tokens[i, 0, j].item()
                        for j in range(context_and_question_tokens.shape[2])
                    ]
                    input_token_list = [
                        (ti, t) for ti, t in enumerate(input_token_list) if t != 0 and t < self.speech_offset
                    ]
                    context_end_step = input_token_list[0][0]
                    if context_end_step > self.num_speech_codebooks:
                        _context_tokens = context_and_question_tokens[i][:, :context_end_step].clone()
                        _context_tokens = self.convert_tokens_to_range(_context_tokens, pattern=self.context_pattern)
                        _context_wav = self.decode_wav_from_codec_model(_context_tokens)
                        self.logger.experiment.add_audio("Context Wav", _context_wav, step, self.sample_rate)

                    task_question = self.frozen_model.tokenizer.ids_to_text(
                        [v[1] for v in input_token_list if v[1] < self.lm_vocab_size]
                    )
                    self.logger.experiment.add_text("Task Question", task_question, step)
                    if "Phoneme TTS" in task_question:
                        question_type.append("Phoneme TTS")
                    elif "Text to speech this" in task_question:
                        question_type.append("Text to speech this")
                    else:
                        question_type.append("Other")

                    task_question_phoneme_tokens = [
                        v[1] - self.lm_vocab_size for v in input_token_list if v[1] >= self.lm_vocab_size
                    ]
                    if len(task_question_phoneme_tokens) > 0:
                        phoneme_text = phoneme_tokenizer.decode(task_question_phoneme_tokens)
                        self.logger.experiment.add_text("Task Question Phoneme Text", phoneme_text, step)

                    # store predicted_tokens for each layer to compute token error rate
                    for layer_idx in range(self.num_speech_codebooks):
                        ter_dict[layer_idx]['hypothesis'].append(predicted_tokens[layer_idx].cpu().numpy().tolist())
                        ter_dict[layer_idx]['gt'].append(dec_input_to_1024[layer_idx].cpu().numpy().tolist())

                else:
                    r = labels[i, 0].long()
                    nzm = r != 0
                    r = r.tolist()[:-1]
                    nzm = nzm[:-1]
                    h = output_tokens_combined[i].long() * nzm
                    h = h.tolist()
                    cur_wer_score = editdistance.eval(r, h)
                    self.logger.experiment.add_scalar('WER', cur_wer_score, step)
                    logging.info(f"current wer score : {cur_wer_score}")
                    wer_score += cur_wer_score
            if wer_score > 0:
                wer_score /= batch_size
                self.logger.experiment.add_scalar('AVG WER', wer_score, step)
                logging.info(f"average wer score : {wer_score}")

            # compute token error rate for each layer
            for layer_idx in range(self.num_speech_codebooks):
                wer = word_error_rate(ter_dict[layer_idx]['hypothesis'], ter_dict[layer_idx]['gt'], use_cer=True)
                self.logger.experiment.add_scalar(f'Inf TER Layer {layer_idx}', wer, 0)

            # compute character/word error rate for predicted transcript and gt transcript
            cer_glob = word_error_rate(hyp_pred_transcript_list, gt_transcript_list, use_cer=True)
            self.logger.experiment.add_scalar(f'Inf CER Transcript', cer_glob, batch_idx)
            wer_glob = word_error_rate(hyp_pred_transcript_list, gt_transcript_list, use_cer=False)
            self.logger.experiment.add_scalar(f'Inf WER Transcript', wer_glob, batch_idx)

            phoneme_task_pred_transcript_list = [ t for t, q in zip(hyp_pred_transcript_list, question_type) if q == "Phoneme TTS"]
            phoneme_task_gt_transcript_list = [ t for t, q in zip(gt_transcript_list, question_type) if q == "Phoneme TTS"]

            tts_task_pred_transcript_list = [ t for t, q in zip(hyp_pred_transcript_list, question_type) if q == "Text to speech this"]
            tts_task_gt_transcript_list = [ t for t, q in zip(gt_transcript_list, question_type) if q == "Text to speech this"]

            cer_phoneme = None
            wer_phoneme = None
            cer_tts = None
            wer_tts = None
            if len(phoneme_task_pred_transcript_list) > 0:
                cer_phoneme = word_error_rate(phoneme_task_pred_transcript_list, phoneme_task_gt_transcript_list, use_cer=True)
                wer_phoneme = word_error_rate(phoneme_task_pred_transcript_list, phoneme_task_gt_transcript_list, use_cer=False)
                self.logger.experiment.add_scalar(f'Inf CER Phoneme Task', cer_phoneme, batch_idx)
                self.logger.experiment.add_scalar(f'Inf WER Phoneme Task', wer_phoneme, batch_idx)
            
            if len(tts_task_pred_transcript_list) > 0:
                cer_tts = word_error_rate(tts_task_pred_transcript_list, tts_task_gt_transcript_list, use_cer=True)
                wer_tts = word_error_rate(tts_task_pred_transcript_list, tts_task_gt_transcript_list, use_cer=False)
                self.logger.experiment.add_scalar(f'Inf CER TTS Task', cer_tts, batch_idx)
                self.logger.experiment.add_scalar(f'Inf WER TTS Task', wer_tts, batch_idx)


            # compute average similarity
            similarity_avg = np.mean(similarity_list)
            self.logger.experiment.add_scalar(f'Inf SV Avg Cossim', similarity_avg, batch_idx)
            self.predict_step_outputs.append({
                'sv_avg_cossim': similarity_avg,
                'cer_transcript': cer_glob,
                'wer_transcript': wer_glob,
                'cer_phoneme': cer_phoneme,
                'wer_phoneme': wer_phoneme,
                'cer_tts': cer_tts,
                'wer_tts': wer_tts,
            })

    def predict_step_old(self, batch: Any, batch_idx: int, dataloader_idx: int = 0) -> Any:

        input_ids, dec_input, labels, loss_mask, enc_mask, dec_mask, position_ids, taskname_ids = batch

        batch_size, seq_length = input_ids.shape
        if self.first_stage_of_pipeline():
            input_embeds = self.embed_input(input_ids, taskname_ids, use_cached_reps=True)

            # TODO: This check needs to be revisited with PP support.
            if hasattr(self.frozen_model.enc_dec_model.encoder_embedding, 'position_embeddings'):
                position_embeddings = self.frozen_model.enc_dec_model.encoder_embedding.position_embeddings(
                    position_ids
                )
                encoder_input = input_embeds + position_embeddings
            else:
                encoder_input = input_embeds

        else:
            encoder_input = torch.zeros((batch_size, seq_length, self.hidden_size), dtype=self.autocast_dtype).cuda()

        predicted_token_ids, log_probs = self.frozen_model.decode(
            tokens_enc=input_ids,
            enc_mask=enc_mask,
            num_tokens_to_generate=self.decoder_seq_length,
            encoder_input=encoder_input,
            bos_id=self.tokenizer.pad_id
            if self.cfg.data.get('decoder_starts_with_pad', False)
            else self.tokenizer.bos_id,
        )
        # Special ids to text function to handle stripping <eos> and special tokens with sentencepiece tokenizers.
        preds_text = MegatronT5SFTModel.ids_to_text(predicted_token_ids, self.tokenizer)
        input_text = MegatronT5SFTModel.ids_to_text(input_ids, self.tokenizer)

        if labels is not None:
            labels_text = MegatronT5SFTModel.ids_to_text(labels, self.tokenizer)
        else:
            labels_text = [None] * len(preds_text)

        return {
            'input_text': input_text,
            'preds_text': preds_text,
            'labels_text': labels_text,
        }

    def on_predict_epoch_end(self, outputs: List[Any]) -> None:

        gather_results = [None for _ in range(parallel_state.get_data_parallel_world_size())]
        all_preds = list(itertools.chain(*[item['preds_text'] for item in outputs[0]]))
        all_labels = list(itertools.chain(*[item['labels_text'] for item in outputs[0]]))
        all_inputs = list(itertools.chain(*[item['input_text'] for item in outputs[0]]))

        assert len(all_preds) == len(all_labels)
        assert len(all_preds) == len(all_inputs)

        # Gather inputs, predictions, and ground truths from all workers
        torch.distributed.all_gather_object(
            gather_results,
            [(input, pred, label) for (input, pred, label) in zip(all_inputs, all_preds, all_labels)],
            group=parallel_state.get_data_parallel_group(),
        )

        # Deduplicate sentences that may have been distributed across multiple data parallel ranks.
        if parallel_state.get_data_parallel_rank() == 0:
            gather_results_dedup = list(set(itertools.chain(*gather_results)))

            input_prediction_pair = []
            correct = 0
            for (input, pred, label) in gather_results_dedup:
                input_prediction_pair.append((input, pred))
                if label:
                    if pred == label:
                        correct += 1

            acc = correct / len(gather_results_dedup) if all_labels[0] else None
            logging.info(f'Prediction results: {acc}')
            logging.info(f'Test finish')


class SimplestModule(torch.nn.Module):
    def __init__(self, dec_hid_size, token_input_size=1, kernel_size=15, dropout=0.5):
        super().__init__()
        self.conv = torch.nn.Conv1d(
            dec_hid_size + token_input_size + 1, dec_hid_size, kernel_size=kernel_size, padding=(kernel_size // 2)
        )
        self.norm = torch.nn.LayerNorm(dec_hid_size)
        self.dropout = torch.nn.Dropout(dropout)

    def forward(self, dec_hidden, dec_logits, layer_i, mask):
        layer_index_tensor = torch.tile(
            torch.tensor([layer_i], requires_grad=True, dtype=dec_hidden.dtype, device=dec_hidden.device),
            [*dec_hidden.shape[:-1], 1],
        )
        # dec_prediction = torch.argmax(dec_logits, dim=-1, keepdim=True)
        out = torch.cat([dec_hidden, dec_logits, layer_index_tensor], dim=-1) * mask.T.unsqueeze(-1)
        # import ipdb; ipdb.set_trace()
        out = torch.nn.functional.relu(self.conv(out.transpose(1, 2)))
        out = self.norm(out.transpose(1, 2))
        out = self.dropout(out) * mask.T.unsqueeze(-1)

        return out<|MERGE_RESOLUTION|>--- conflicted
+++ resolved
@@ -139,7 +139,7 @@
         self.frozen_model.enc_dec_model.attn_prior_end_step = attn_prior_end_step
         self.frozen_model.enc_dec_model.return_all_crossattention_probs = return_all_crossattention_probs
         self.frozen_model.enc_dec_model.num_cross_attention_heads = num_cross_attention_heads
-        
+
         self.alignment_loss_start_step = 0
         if cfg.get('use_alignment_loss', False):
             alignment_loss_scale = cfg.get('alignment_loss_scale', 1.0)
@@ -344,17 +344,7 @@
             t5_cfg.micro_batch_size = cfg.get('micro_batch_size', 4)
             t5_cfg.global_batch_size = cfg.get('global_batch_size', 4)
             t5_cfg.precision = trainer.precision
-<<<<<<< HEAD
             t5_cfg.tokenizer.num_sentinel_tokens = cfg.get('num_sentinel_tokens', 39184 - 29056)
-=======
-            # TODO: Remove hardcoding
-            if cfg.data.get('speech_offset', 30000) > 250000:
-                # multilingual model
-                t5_cfg.tokenizer.num_sentinel_tokens = 260096 - 250112
-            else:
-                # english model
-                t5_cfg.tokenizer.num_sentinel_tokens = 39184 - 29056  # cfg.num_speech_tokens 39168
->>>>>>> 57e7103c
             t5_cfg.seq_length = cfg.data.max_seq_length
             t5_cfg.max_position_embeddings = cfg.data.max_seq_length
             if cfg.get('override_token_model', None):
@@ -516,12 +506,6 @@
                                 _context_wav = self.decode_wav_from_codec_model(_context_tokens)
                                 self.logger.experiment.add_audio("train_context_wav", _context_wav, self.global_step, self.sample_rate)
 
-<<<<<<< HEAD
-                            question_si = (
-                                input_token_list[0][0] + virtual_tokens.shape[1]
-                            )
-                            question_ei = input_token_list[-1][0] + virtual_tokens.shape[1]
-=======
                             # question_si = (
                             #     input_token_list[0][0] + virtual_tokens.shape[1]
                             # )
@@ -530,7 +514,6 @@
                             question_ei = text_limits[0, 1].item() - virtual_tokens.shape[1]
                             text_si = text_limits[0, 0].item()
                             text_ei = text_limits[0, 1].item()
->>>>>>> 57e7103c
                             input_text = self.frozen_model.tokenizer.ids_to_text(
                                 [v for v in input_token_list_all[question_si:question_ei] if v < self.lm_vocab_size]
                             )
@@ -539,7 +522,7 @@
                             input_phoneme_tokens = [
                                 v - self.lm_vocab_size for v in input_token_list_all[question_si:question_ei] if v >= self.lm_vocab_size
                             ]
-                            
+
                             if len(input_phoneme_tokens) > 0:
                                 phoneme_text = phoneme_tokenizer.decode(input_phoneme_tokens)
                                 self.logger.experiment.add_text("Train Input Phoneme Text", phoneme_text, self.global_step)
@@ -827,12 +810,6 @@
                         _context_wav = self.decode_wav_from_codec_model(_context_tokens)
                         self.logger.experiment.add_audio("val_context_wav", _context_wav, self.global_step, self.sample_rate)
 
-<<<<<<< HEAD
-                    question_si = (
-                        input_token_list[0][0] + virtual_tokens.shape[1]
-                    )
-                    question_ei = input_token_list[-1][0] + virtual_tokens.shape[1]
-=======
                     # question_si = (
                     #     input_token_list[0][0] + virtual_tokens.shape[1]
                     # )
@@ -843,7 +820,6 @@
                     text_si = text_limits[0, 0].item()
                     text_ei = text_limits[0, 1].item()
 
->>>>>>> 57e7103c
                     input_text = self.frozen_model.tokenizer.ids_to_text(
                         [v for v in input_token_list_all[question_si:question_ei] if v < self.lm_vocab_size]
                     )
@@ -852,11 +828,6 @@
                     input_phoneme_tokens = [
                         v - self.lm_vocab_size for v in input_token_list_all[question_si:question_ei] if v >= self.lm_vocab_size
                     ]
-<<<<<<< HEAD
-
-=======
-                    
->>>>>>> 57e7103c
                     if len(input_phoneme_tokens) > 0:
                         phoneme_text = phoneme_tokenizer.decode(input_phoneme_tokens)
                         self.logger.experiment.add_text("Val Input Phoneme Text", phoneme_text, self.global_step)
@@ -1193,19 +1164,11 @@
             context_pattern=self.cfg.data.get('context_pattern', 'parallel'),
             context_duration_min=self.cfg.data.get('context_duration_min', 3.0),
             context_duration_max=self.cfg.data.get('context_duration_max', 5.0),
-<<<<<<< HEAD
             g2p=self.cfg.data.get('g2p', None)
-=======
->>>>>>> 57e7103c
         )
 
         rank = parallel_state.get_data_parallel_rank()
         world_size = parallel_state.get_data_parallel_world_size()
-<<<<<<< HEAD
-
-=======
-        
->>>>>>> 57e7103c
         sampler = torch.utils.data.distributed.DistributedSampler(
             dataset, num_replicas=world_size, rank=rank, shuffle=shuffle, seed=self.cfg.seed
         )
@@ -1557,7 +1520,7 @@
                 wer_phoneme = word_error_rate(phoneme_task_pred_transcript_list, phoneme_task_gt_transcript_list, use_cer=False)
                 self.logger.experiment.add_scalar(f'Inf CER Phoneme Task', cer_phoneme, batch_idx)
                 self.logger.experiment.add_scalar(f'Inf WER Phoneme Task', wer_phoneme, batch_idx)
-            
+
             if len(tts_task_pred_transcript_list) > 0:
                 cer_tts = word_error_rate(tts_task_pred_transcript_list, tts_task_gt_transcript_list, use_cer=True)
                 wer_tts = word_error_rate(tts_task_pred_transcript_list, tts_task_gt_transcript_list, use_cer=False)
