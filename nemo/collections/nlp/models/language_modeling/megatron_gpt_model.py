# Copyright (c) 2021, NVIDIA CORPORATION.  All rights reserved.
#
# Licensed under the Apache License, Version 2.0 (the "License");
# you may not use this file except in compliance with the License.
# You may obtain a copy of the License at
#
#     http://www.apache.org/licenses/LICENSE-2.0
#
# Unless required by applicable law or agreed to in writing, software
# distributed under the License is distributed on an "AS IS" BASIS,
# WITHOUT WARRANTIES OR CONDITIONS OF ANY KIND, either express or implied.
# See the License for the specific language governing permissions and
# limitations under the License.

import itertools
import re
import queue
import warnings
from dataclasses import fields
from functools import partial
from typing import Any, Dict, Iterator, List, Optional, Union

import torch
from omegaconf import OmegaConf
from omegaconf.dictconfig import DictConfig
from pytorch_lightning.accelerators import CPUAccelerator
from pytorch_lightning.trainer.trainer import Trainer
from encodec import EncodecModel

from nemo.collections.nlp.data.language_modeling.megatron.data_samplers import (
    MegatronPretrainingRandomSampler,
    MegatronPretrainingSampler,
)
from nemo.collections.nlp.data.language_modeling.megatron.gpt_dataset import build_train_valid_test_datasets
from nemo.collections.nlp.data.language_modeling.megatron.t5_speechlm_dataset import GPTSpeechLMDataset
from nemo.collections.nlp.data.language_modeling.megatron.t5_speechlm_tarred_dataset import GPTSpeechLMTarredDataset
from nemo.collections.nlp.models.language_modeling.megatron.gpt_model import GPTModel
from nemo.collections.nlp.models.language_modeling.megatron_base_model import MegatronBaseModel
from nemo.collections.nlp.modules.common import VirtualPromptSource, VirtualPromptPlaceholderToken
from nemo.collections.nlp.modules.common.megatron.build_model import build_model
from nemo.collections.nlp.modules.common.megatron.module import Float16Module
from nemo.collections.nlp.modules.common.megatron.utils import (
    ApexGuardDefaults,
    average_losses_across_data_parallel_group,
    get_all_params_for_weight_decay_optimization,
    get_ltor_masks_and_position_ids,
    get_params_for_weight_decay_optimization,
)
from nemo.collections.nlp.modules.common.speech_residual_networks import LinearModule, SimplestModule
from nemo.collections.nlp.modules.common.text_generation_strategy import TextGenerationStrategy
from nemo.collections.nlp.modules.common.text_generation_utils import (
    generate,
    get_computeprob_response,
    get_default_length_params,
    get_default_sampling_params,
    megatron_gpt_generate,
)
from nemo.collections.nlp.modules.common.transformer.text_generation import (
    LengthParam,
    OutputType,
    SamplingParam,
    TextGeneration,
)
from nemo.collections.nlp.parts import utils_funcs
from nemo.collections.nlp.parts.utils_funcs import activation_to_func, get_last_rank
from nemo.core.classes import Exportable
from nemo.core.classes.common import PretrainedModelInfo
from nemo.core.neural_types import ChannelType, NeuralType
from nemo.utils import logging
<<<<<<< HEAD
import numpy as np
=======
from nemo.utils.app_state import AppState
>>>>>>> 97ac61b5

try:
    import apex.transformer.pipeline_parallel.utils
    from apex.transformer.pipeline_parallel.utils import get_num_microbatches

    HAVE_APEX = True

except (ImportError, ModuleNotFoundError):

    HAVE_APEX = False

try:
    from megatron.core import InferenceParams, parallel_state, tensor_parallel
    from megatron.core.models.gpt import GPTModel as MCoreGPTModel
    from megatron.core.pipeline_parallel.schedules import get_forward_backward_func
    from megatron.core.transformer.module import Float16Module as MCoreFloat16Module
    from megatron.core.transformer.transformer_config import TransformerConfig
    from megatron.core.utils import init_method_normal, scaled_init_method_normal

    # TODO @tmoon: Use once available in Megatron-LM
    # from megatron.core.pipeline_parallel.schedules import DataIteratorList

    HAVE_MEGATRON_CORE = True

except (ImportError, ModuleNotFoundError):

    TransformerConfig = ApexGuardDefaults

    HAVE_MEGATRON_CORE = False

try:
    import transformer_engine
    from transformer_engine.pytorch import module as te_module

    HAVE_TE = True

except (ImportError, ModuleNotFoundError):
    HAVE_TE = False


class MegatronGPTExportableModel(torch.nn.Module, Exportable):
    """
    Megatron GPT Wrapper for ONNX export
    """

    def __init__(self, model):
        super().__init__()
        self.model = model
        self.fp8_enabled = model.cfg.get('fp8', False)
        self.fp8_recipe = None
        if self.fp8_enabled and HAVE_TE:
            self.fp8_recipe = transformer_engine.common.recipe.DelayedScaling(
                margin=0, interval=1, fp8_format=transformer_engine.common.recipe.Format.E4M3
            )

        self.dtype = utils_funcs.torch_dtype_from_precision(model.cfg.precision)

    def forward(self, tokens, position_ids, attention_mask):
        if self.fp8_enabled and HAVE_TE:
            with transformer_engine.pytorch.onnx_export(self.fp8_enabled), transformer_engine.pytorch.fp8_autocast(
                enabled=self.fp8_enabled, fp8_recipe=self.fp8_recipe
            ), torch.no_grad(), torch.inference_mode(), torch.autocast(
                'cuda', dtype=self.dtype
            ), warnings.catch_warnings():
                warnings.filterwarnings(action='ignore', category=torch.jit.TracerWarning, module=r'.*')
                assert tokens.shape == position_ids.shape
                assert attention_mask.shape[2] == attention_mask.shape[3] == tokens.shape[1] == position_ids.shape[1]
                output_tensor = self.model.forward(
                    tokens=tokens.cuda(),
                    text_position_ids=position_ids.cuda(),
                    attention_mask=attention_mask.cuda(),
                    labels=None,
                )
        else:
            with torch.no_grad(), torch.inference_mode(), torch.autocast(
                'cuda', dtype=self.dtype
            ), warnings.catch_warnings():
                warnings.filterwarnings(action='ignore', category=torch.jit.TracerWarning, module=r'.*')
                assert tokens.shape == position_ids.shape
                assert attention_mask.shape[2] == attention_mask.shape[3] == tokens.shape[1] == position_ids.shape[1]
                output_tensor = self.model.forward(
                    tokens=tokens.cuda(),
                    text_position_ids=position_ids.cuda(),
                    attention_mask=attention_mask.cuda(),
                    labels=None,
                )

        return output_tensor

    def freeze(self):
        for param in self.parameters():
            param.requires_grad = False

    def input_example(self, max_batch=1, max_dim=768, seq_len=6):
        ids = [self.model.tokenizer.text_to_ids(text) for text in ["how is the weather on           Sunday"]]
        id_tensors = [torch.unsqueeze(torch.LongTensor(id_list), dim=0) for id_list in ids]
        masks_and_position_ids = [
            get_ltor_masks_and_position_ids(id_tensor, self.model.tokenizer.eos_id, False, False, False)
            for id_tensor in id_tensors
        ]
        for tokens, attn_mask_and_pos_ids in zip(id_tensors, masks_and_position_ids):
            attn_mask, _, pos_ids = attn_mask_and_pos_ids
            return tokens, pos_ids, attn_mask

    @property
    def input_types(self) -> Optional[Dict[str, NeuralType]]:
        return {
            "input_ids": NeuralType(('B', 'T'), ChannelType()),
            "position_ids": NeuralType(('B', 'T'), ChannelType()),
            "attention_mask": NeuralType(('D', 'D', 'T', 'T'), ChannelType()),
        }

    @property
    def output_types(self) -> Optional[Dict[str, NeuralType]]:
        return {"logits": NeuralType(('B', 'T', 'D'), ChannelType())}

    @property
    def input_names(self) -> List[str]:
        return ['input_ids', 'position_ids', 'attention_mask']

    @property
    def output_names(self) -> List[str]:
        return ['logits']


class MegatronGPTModel(MegatronBaseModel, TextGeneration):
    """
    Megatron GPT pretraining
    """

    def __init__(self, cfg: DictConfig, trainer: Trainer):
        if not HAVE_APEX:
            raise ImportError(
                "Apex was not found. Please see the NeMo README for installation instructions: https://github.com/NVIDIA/NeMo#megatron-gpt."
            )
        if not HAVE_MEGATRON_CORE:
            logging.warning(
                "megatron-core was not found. Please see the NeMo README for installation instructions: https://github.com/NVIDIA/NeMo#megatron-gpt."
            )
        # this prevents base constructor from initializing tokenizer
        self.tokenizer = None
        super().__init__(cfg, trainer=trainer, no_lm_init=True)

        self._validate_trainer()

        # build the transformer config
        # TODO: add type hint once pip package is out
        self.transformer_config = self.build_transformer_config()

        self.megatron_amp_o2 = cfg.get('megatron_amp_O2', False)

        self.mcore_gpt = cfg.get('mcore_gpt', False)

        self.rampup_batch_size = self.cfg.get('rampup_batch_size', None)
        if self.rampup_batch_size:
            self.prev_consumed_samples = 0
            self.if_first_step = 0
            self.prev_global_batch_size = None

        if not self.megatron_amp_o2 and self.cfg.get('virtual_pipeline_model_parallel_size', None):
            raise ValueError('Virtual pipeline model parallel is only supported when using megatron_amp_O2')

        # build_model returns a list of modules which are used for interleaved pipeline parallelism
        if isinstance(self.trainer.accelerator, CPUAccelerator):
            self.model = build_model(
                model_provider_func=self.model_provider_func,
                wrap_with_ddp=False,
                on_cpu=True,
                virtual_pipeline_model_parallel_size=self.cfg.get('virtual_pipeline_model_parallel_size', None),
            )
        else:
            self.model = build_model(
                model_provider_func=self.model_provider_func,
                wrap_with_ddp=False,
                virtual_pipeline_model_parallel_size=self.cfg.get('virtual_pipeline_model_parallel_size', None),
            )

        # if we're not using interleaved, then self.model is a module.
        if self.cfg.get('virtual_pipeline_model_parallel_size', None) is None:
            self.model = self.model[0]

        if self.megatron_amp_o2:

            if not self.with_distributed_adam:
                # Pre-allocate the model on GPU to have master parameters allocated on the same device with matching data type
                if isinstance(self.model, list):
                    for module in self.model:
                        module.cuda(torch.cuda.current_device())
                else:
                    self.model.cuda(torch.cuda.current_device())

            self._wrap_model_for_O2()

        self.enable_autocast = (
            True if (not self.megatron_amp_o2) and (self.autocast_dtype in [torch.float16, torch.bfloat16]) else False
        )

        self.transformer_engine = cfg.get('transformer_engine', False)

        # configuration used for inference
        self._inference_config = None

        # Convert the global-batch-based profile index to micro-batch index
        if hasattr(self, '_nsys_profile_enabled'):
            mp_size = cfg.get('tensor_model_parallel_size', 1) * cfg.get('pipeline_model_parallel_size', 1)
            data_parallel_world_size = trainer.world_size // mp_size
            grad_accum_steps = cfg.get('global_batch_size') // (cfg.get('micro_batch_size') * data_parallel_world_size)
            self._nsys_profile_start_step *= grad_accum_steps
            self._nsys_profile_end_step *= grad_accum_steps

        self.get_attention_mask_from_fusion = self.cfg.get('get_attention_mask_from_fusion', True)
        self.initialize_ub = self.cfg.get('ub_tp_comm_overlap', False)

        self.inference_params = None

        # default to false since this doesn't work with sequence parallelism currently
        self.use_loss_mask = self.cfg.get('use_loss_mask', False)

        if self.use_loss_mask and self.transformer_config.sequence_parallel:
            raise ValueError('Loss mask is not supported with sequence parallelism.')

    def get_gpt_module_list(self):
        if isinstance(self.model, list):
            return [
                model.module if isinstance(model, (Float16Module, MCoreFloat16Module)) else model
                for model in self.model
            ]
        elif isinstance(self.model, (Float16Module, MCoreFloat16Module)):
            return [self.model.module]
        else:
            return [self.model]

    def set_inference_config(self, inference_config):
        self._inference_config = inference_config

    def get_inference_config(self):
        return self._inference_config

    def model_provider_func(self, pre_process, post_process):
        """Model depends on pipeline paralellism."""
        if self.mcore_gpt:
            model = MCoreGPTModel(
                config=self.transformer_config,
                vocab_size=self.cfg.get('override_vocab_size', self.padded_vocab_size),
                max_sequence_length=self.cfg.get('encoder_seq_length', 512),
                pre_process=pre_process,
                post_process=post_process,
                parallel_output=True,
                share_embeddings_and_output_weights=self.cfg.get('share_embeddings_and_output_weights', True),
                position_embedding_type=self.cfg.get('position_embedding_type', 'learned_absolute'),
                rotary_percent=self.cfg.get('rotary_percentage', 1.0),
                seq_len_interpolation_factor=self.cfg.get('seq_len_interpolation_factor', None),
            )
        else:
            assert self.cfg.get('num_query_groups', None) is None or self.cfg.get(
                'num_query_groups', None
            ) == self.cfg.get(
                'num_attention_heads', None
            ), "Group Query Attention is only supported in Megatron Core. Set 'mcore_gpt' to use GQA."

            model = GPTModel(
                config=self.model_parallel_config,
                vocab_size=self.cfg.get('override_vocab_size', self.padded_vocab_size),
                hidden_size=self.cfg.hidden_size,
                max_position_embeddings=self.cfg.max_position_embeddings,
                num_layers=self.cfg.num_layers,
                num_attention_heads=self.cfg.num_attention_heads,
                apply_query_key_layer_scaling=self.cfg.get('apply_query_key_layer_scaling', True),
                kv_channels=self.cfg.get('kv_channels', None),
                ffn_hidden_size=self.cfg.ffn_hidden_size,
                num_tokentypes=0,
                parallel_output=True,
                pre_process=pre_process,
                post_process=post_process,
                init_method_std=self.cfg.get('init_method_std', 0.02),
                use_scaled_init_method=self.cfg.get('use_scaled_init_method', True),
                fp16_lm_cross_entropy=self.cfg.get('fp16_lm_cross_entropy', False),
                megatron_amp_O2=self.cfg.get('megatron_amp_O2', False),
                hidden_dropout=self.cfg.get('hidden_dropout', 0.1),
                attention_dropout=self.cfg.get('attention_dropout', 0.1),
                ffn_dropout=self.cfg.get('ffn_dropout', 0.0),
                precision=self.cfg.get('precision', 16),
                fp32_residual_connection=self.cfg.get('fp32_residual_connection', False),
                activations_checkpoint_granularity=self.cfg.get('activations_checkpoint_granularity', None),
                activations_checkpoint_method=self.cfg.get('activations_checkpoint_method', None),
                activations_checkpoint_num_layers=self.cfg.get('activations_checkpoint_num_layers', 1),
                activations_checkpoint_layers_per_pipeline=self.cfg.get(
                    'activations_checkpoint_layers_per_pipeline', None
                ),
                normalization=self.cfg.get('normalization', 'layernorm'),
                layernorm_epsilon=self.cfg.get('layernorm_epsilon', 1e-5),
                onnx_safe=self.cfg.get('onnx_safe', False),
                bias=self.cfg.get('bias', True),
                bias_activation_fusion=self.cfg.get('bias_activation_fusion', True),
                bias_dropout_add_fusion=self.cfg.get('bias_dropout_add_fusion', True),
                activation=self.cfg.get('activation', 'gelu'),
                headscale=self.cfg.get('headscale', False),
                transformer_block_type=self.cfg.get('transformer_block_type', 'pre_ln'),
                openai_gelu=self.cfg.get('openai_gelu', False),
                normalize_attention_scores=self.cfg.get('normalize_attention_scores', True),
                position_embedding_type=self.cfg.get('position_embedding_type', 'learned_absolute'),
                rotary_percentage=self.cfg.get('rotary_percentage', 1.0),
                share_embeddings_and_output_weights=self.cfg.get('share_embeddings_and_output_weights', True),
                attention_type=self.cfg.get('attention_type', 'multihead'),
                masked_softmax_fusion=self.cfg.get('masked_softmax_fusion', True),
                persist_layer_norm=self.cfg.get('persist_layer_norm', False),
                transformer_engine=self.cfg.get('transformer_engine', False),
                fp8=self.cfg.get('fp8', False),
                fp8_e4m3=self.cfg.get('fp8_e4m3', False),
                fp8_hybrid=self.cfg.get('fp8_hybrid', False),
                fp8_margin=self.cfg.get('fp8_margin', 0),
                fp8_interval=self.cfg.get('fp8_interval', 1),
                fp8_amax_history_len=self.cfg.get('fp8_amax_history_len', 1),
                fp8_amax_compute_algo=self.cfg.get('fp8_amax_compute_algo', 'most_recent'),
                reduce_amax=self.cfg.get('reduce_amax', True),
                use_emha=self.cfg.get('use_emha', False),
                ub_tp_comm_overlap=self.cfg.get('ub_tp_comm_overlap', False),
                use_flash_attention=self.cfg.get('use_flash_attention', False),
                megatron_legacy=self.cfg.get('megatron_legacy', False),
                seq_len_interpolation_factor=self.cfg.get('seq_len_interpolation_factor', None),
            )
        return model

    def setup_optimizer_param_groups(self):
        """ModelPT override. Optimizer will get self._optimizer_param_groups"""
        if self.cfg.get('do_layer_norm_weight_decay', False):
            if isinstance(self.model, list):
                self._optimizer_param_groups = get_all_params_for_weight_decay_optimization(self.model)
            else:
                self._optimizer_param_groups = get_all_params_for_weight_decay_optimization([self.model])

        else:
            self._optimizer_param_groups = get_params_for_weight_decay_optimization(self.model)

        # if self.cfg.get('megatron_amp_O2', False):
        #     base_module = self.model.module
        # else:
        #     base_module = self.model
        # print("FREEZE")
        # for param in base_module.parameters():
        #     param.requires_grad = False
        # for param in base_module.language_model.embedding.parameters():
        #     param.requires_grad = False

        # for param in base_module.speech_residual_model.parameters():
        #     param.requires_grad = False

    def configure_optimizers(self):

        if self.with_distributed_adam:

            # Disable overlapped grad sync for embedding grad when
            # pipeline parallelism is enabled
            if parallel_state.get_pipeline_model_parallel_world_size() > 1:
                modules = self.get_gpt_module_list()
                if parallel_state.is_pipeline_first_stage(ignore_virtual=True):
                    if len(modules) > 1:
                        module = modules[0]  # only the first virtual rank has the embeddings
                    else:
                        module = modules[0]
                    if self.cfg.get('share_embeddings_and_output_weights', True):
                        param = (
                            module.shared_embedding_or_output_weight()
                            if self.mcore_gpt
                            else module.word_embeddings_weight()
                        )
                        param._disable_greedy_grad_copy = not self.megatron_amp_o2
                        param._disable_overlap_grad_sync = True
                if parallel_state.is_pipeline_last_stage(ignore_virtual=True):
                    if len(modules) > 1:
                        module = modules[-1]  # only the last virtual rank has the embeddings
                    else:
                        module = modules[0]
                    if self.cfg.get('share_embeddings_and_output_weights', True):
                        param = (
                            module.shared_embedding_or_output_weight()
                            if self.mcore_gpt
                            else module.word_embeddings_weight()
                        )
                        param._disable_greedy_grad_copy = not self.megatron_amp_o2
                        param._disable_overlap_grad_sync = True

            # Disable overlapped grad sync for layer norm grads when
            # sequence parallelism is enabled
            for param in self.parameters():
                if getattr(param, 'sequence_parallel', False):
                    param._disable_greedy_grad_copy = not self.megatron_amp_o2
                    param._disable_overlap_grad_sync = True

            # Initialize parameter buckets for overlapped grad and param syncs
            # Note: Params with disabled overlapping are put in the
            # last param bucket
            buckets = []
            if self.cfg.get('virtual_pipeline_model_parallel_size', None) is not None:
                # Initialize a bucket for each virtual pipeline stage
                for module in self.model:
                    if isinstance(module, (Float16Module, MCoreFloat16Module)):
                        module = module.module
                    stage_bucket = []
                    layers = module.decoder.layers if self.mcore_gpt else module.language_model.encoder.layers
                    for layer in layers:
                        stage_bucket.extend(
                            p for p in layer.parameters() if not getattr(p, '_disable_overlap_grad_sync', False)
                        )
                    buckets.append(stage_bucket)
            else:
                # Initialize a bucket for each Transformer layer
                modules = self.model if isinstance(self.model, list) else [self.model]
                for module in modules:
                    if isinstance(module, (Float16Module, MCoreFloat16Module)):
                        module = module.module
                    layers = module.decoder.layers if self.mcore_gpt else module.language_model.encoder.layers
                    for layer in layers:
                        buckets.append(
                            [p for p in layer.parameters() if not getattr(p, '_disable_overlap_grad_sync', False)]
                        )
            buckets.reverse()
            used_params = set()
            for bucket in buckets:
                used_params.update(bucket)
            remaining_params = [p for p in self.parameters() if p not in used_params]
            if remaining_params:
                buckets.append(remaining_params)
            self.distributed_adam_buckets = buckets

        return super().configure_optimizers()

    def forward(self, tokens, text_position_ids, attention_mask, labels):
        output_tensor = self.model(tokens, text_position_ids, attention_mask, labels=labels)
        return output_tensor

    def fwd_bwd_step(self, dataloader_iter, batch_idx, forward_only):

        # handle asynchronous grad reduction
        no_sync_func = None
        grad_sync_func = None
        param_sync_func = None
        if not forward_only and self.with_distributed_adam:
            no_sync_func = partial(self._optimizer.no_sync, greedy_grad_copy=self.megatron_amp_o2,)
            grad_sync_func = self.reduce_overlap_gradients
            param_sync_func = self.sync_overlap_parameters

        # pipeline schedules will get these from self.model.config
        for module in self.get_gpt_module_list():
            module.config.no_sync_func = no_sync_func
            module.config.grad_sync_func = grad_sync_func
            module.config.param_sync_func = param_sync_func

        # run forward and backwards passes for an entire global batch
        # we do this inside training_step to support pipeline parallelism
        fwd_bwd_function = get_forward_backward_func()

        # TODO @akhattar: add num_micro_batches_with_partial_activation_checkpoints when ready
        losses_reduced_per_micro_batch = fwd_bwd_function(
            forward_step_func=self.get_forward_output_and_loss_func(forward_only),
            data_iterator=self._make_data_iterator_list(dataloader_iter),
            model=self.model,
            num_microbatches=get_num_microbatches(),
            forward_only=forward_only,
            seq_length=self.cfg.encoder_seq_length,
            micro_batch_size=self.cfg.micro_batch_size,
        )

        # only the last stages of the pipeline return losses
        if losses_reduced_per_micro_batch:
            if (not forward_only) or self.cfg.data.get('validation_drop_last', True):
                # average loss across micro batches
                loss_tensors_list = [loss_reduced['avg'] for loss_reduced in losses_reduced_per_micro_batch]
                loss_tensor = torch.concat(loss_tensors_list)
                loss_mean = loss_tensor.mean()
            else:
                # Get the total loss since micro batches sizes are not uniform
                loss_sum_tensors_list = [
                    loss_sum['loss_sum_and_ub_size']
                    for loss_sum in losses_reduced_per_micro_batch
                    if loss_sum['loss_sum_and_ub_size'][1] > 0
                ]
                loss_sum = (
                    torch.vstack(loss_sum_tensors_list).sum(axis=0)
                    if len(loss_sum_tensors_list) > 0
                    else torch.tensor([0.0, 0.0]).cuda()
                )
                return loss_sum
        else:
            # we're not on the last pipeline stage so no losses
            if forward_only:
                loss_mean = []
            else:
                loss_mean = torch.tensor(0.0).cuda()

        return loss_mean

    def initialize_ub_func(self):
        ub_cfgs = self.cfg.get('ub_tp_comm_overlap_cfg', None)
        if ub_cfgs is None:
            warnings.warn(
                "Couldn't find TP config. Please check the path correctness. Initializing TP comm overlap with the default config."
            )

        input_shape = [
            self.cfg.get('encoder_seq_length') * self.cfg.get('micro_batch_size'),
            self.cfg.get('hidden_size'),
        ]

        te_module.base.initialize_ub(
            shape=input_shape,
            tp_size=self.cfg.get('tensor_model_parallel_size'),
            use_fp8=self.cfg.get('fp8'),
            ub_cfgs=ub_cfgs,
        )
        self.initialize_ub = False

    def training_step(self, dataloader_iter, batch_idx):
        """
            We pass the dataloader iterator function to the micro-batch scheduler.
            The input batch to each micro-batch is fetched using the dataloader function
            in the micro-batch fwd function.
        """
        # Initialize userbuffer communicators.
        if self.initialize_ub:
            self.initialize_ub_func()

        if self.rampup_batch_size:
            num_microbatch_calculator = apex.transformer.pipeline_parallel.utils._GLOBAL_NUM_MICROBATCHES_CALCULATOR
            current_global_batch_size = num_microbatch_calculator.current_global_batch_size
            # do validation and save the checkpoint when gbs is changed
            if self.prev_global_batch_size != current_global_batch_size and self.prev_global_batch_size:
                self.trainer.should_stop = True

        # we zero grads here because we also call backward in the megatron-core fwd/bwd functions
        self._optimizer.zero_grad()

        if self.with_distributed_adam:
            # hack to enable overlapping param sync and forward compute
            # note: the distributed optimizer monkey-patches each
            # parameter's __getattribute__ function so that it can
            # launch parameter all-gathers the first time the
            # parameter is accessed after the optimizer step. However,
            # PyTorch directly passes embedding parameters into a C++,
            # bypassing this process. A quick-and-dirty hack is to
            # manually interact with the parameter.
            modules = self.model if isinstance(self.model, list) else [self.model]
            for module in modules:
                if isinstance(module, (Float16Module, MCoreFloat16Module)):
                    module = module.module
                if not self.mcore_gpt:
                    module = module.language_model
                if hasattr(module, 'embedding'):
                    for param in module.embedding.parameters():
                        param.data_ptr()

        loss_mean = self.fwd_bwd_step(dataloader_iter, batch_idx, False)

        # when using sequence parallelism, the sequence parallel layernorm grads must be all-reduced
        if self.cfg.get('tensor_model_parallel_size', 1) > 1 and self.cfg.get('sequence_parallel', False):
            self.allreduce_sequence_parallel_gradients()

        if self.with_distributed_adam:
            # synchronize asynchronous grad reductions
            # note: not necessary, but reduces performance degradation
            # from multiple simultaneous NCCL calls
            self._optimizer._finish_bucket_grad_sync()
        elif self.megatron_amp_o2:
            # when using pipeline parallelism grads must be all-reduced after the pipeline (not asynchronously)
            if self.cfg.get('pipeline_model_parallel_size', 1) > 1 or self.cfg.get('sequence_parallel', False):
                # main grads are stored in the MainParamsOptimizer wrapper
                self._optimizer.allreduce_main_grads()
        else:
            # async grad allreduce is not currently implemented for O1/autocasting mixed precision training
            # so we all-reduce gradients after the pipeline
            self.allreduce_gradients()  # @sangkug we think this is causing memory to blow up (hurts perf)

        if self.cfg.get('pipeline_model_parallel_size', 1) > 1 and self.cfg.get(
            'share_embeddings_and_output_weights', True
        ):
            # when using pipeline parallelism the first and last stage must keep embeddings in sync
            self.allreduce_first_last_embeddings()

        ## logging
        # we can only log on one rank if it is rank zero so we broadcast from last rank
        # we can avoid this broadcast by updating the PTL log function to accept specific ranks
        torch.distributed.broadcast(loss_mean, get_last_rank())

        # (@adithyare) we need to check for the _scaler attribute to enable pp>1 for adapter training
        if self.torch_dtype == torch.float16 and hasattr(self.trainer.precision_plugin.scaler, "_scale"):
            loss_scale = self.trainer.precision_plugin.scaler._scale
            if loss_scale is not None:
                self.log('loss_scale', loss_scale, batch_size=1)

        self.log('reduced_train_loss', loss_mean, prog_bar=True, rank_zero_only=True, batch_size=1)
        lr = self._optimizer.param_groups[0]['lr']
        self.log('lr', lr, rank_zero_only=True, batch_size=1)
        self.log(
            'global_step', self.trainer.global_step, prog_bar=True, rank_zero_only=True, batch_size=1,
        )

        consumed_samples = self._compute_consumed_samples_after_training_step()
        # TODO: make sure compute_consumed_samples works for pipeline parallelism
        self.log(
            'consumed_samples', consumed_samples, prog_bar=True, rank_zero_only=True, batch_size=1,
        )

        if self.rampup_batch_size:
            self.prev_global_batch_size = current_global_batch_size
            self.prev_consumed_samples = consumed_samples
            num_microbatch_calculator.update(
                consumed_samples=consumed_samples, consistency_check=False,
            )
            current_global_batch_size = num_microbatch_calculator.current_global_batch_size
            self.log('global_batch_size', current_global_batch_size, prog_bar=True, rank_zero_only=True, batch_size=1)
            self.if_first_step = 1

        return loss_mean

    def backward(self, *args, **kwargs):
        """ LightningModule hook to do backward.
            We want this to do nothing since we run backward in the fwd/bwd functions from megatron-core.
            No need to call it here.
        """
        return

    def optimizer_zero_grad(self, *args, **kwargs):
        """ LightningModule hook to zero grad.
            We want this to do nothing as we are zeroing grads during the training_step.
        """
        return

    def _append_sequence_parallel_module_grads(self, module, grads):
        """ Helper method for allreduce_sequence_parallel_gradients"""

        for param in module.parameters():
            sequence_parallel_param = getattr(param, 'sequence_parallel', False) or getattr(
                param, 'sequence_parallel_enabled', False
            )
            # (@adithyare) adapter training now extends MegatronGPTModel
            # so we have to add this check here to ensure we do not
            # perform all_reduce when grad is None.
            # grad can be None when performing PeFT training.
            if sequence_parallel_param and param.requires_grad:
                if self.megatron_amp_o2:
                    grad = param.main_grad
                else:
                    grad = param.grad
                grads.append(grad.data)

    def allreduce_sequence_parallel_gradients(self):
        """ All-reduce layernorm parameters across model parallel nodes when sequence parallelism is used.
            Modified from megatron-lm:
            https://gitlab-master.nvidia.com/ADLR/megatron-lm/-/blob/3f91f09bb2ab32f9904b47f46f19d2fc3f518ed8/megatron/training.py#L425
        """

        grads = []
        if isinstance(self.model, list):
            for module in self.model:
                self._append_sequence_parallel_module_grads(module, grads)
        else:
            self._append_sequence_parallel_module_grads(self.model, grads)

        coalesced = torch._utils._flatten_dense_tensors(grads)
        torch.distributed.all_reduce(coalesced, group=parallel_state.get_tensor_model_parallel_group())
        for buf, synced in zip(grads, torch._utils._unflatten_dense_tensors(coalesced, grads)):
            buf.copy_(synced)

    def allreduce_first_last_embeddings(self):

        # Modified from megatron-lm: https://github.com/NVIDIA/Megatron-LM/blob/d41696840ed0a7edb7e0499eb82a48ae112d9bb3/megatron/training.py#L407
        # All-reduce word_embeddings' grad across first and last stages to ensure
        # that word_embeddings parameters stay in sync.
        # This should only run for models that support pipelined model parallelism
        # (BERT and GPT-2).
        if parallel_state.get_pipeline_model_parallel_world_size() > 1 and (
            parallel_state.is_pipeline_first_stage(ignore_virtual=True)
            or parallel_state.is_pipeline_last_stage(ignore_virtual=True)
        ):
            module_list = self.get_gpt_module_list()
            if parallel_state.is_pipeline_first_stage(ignore_virtual=True):
                module = module_list[0]  # only the first virtual rank has the embeddings
            elif parallel_state.is_pipeline_last_stage(ignore_virtual=True):
                module = module_list[-1]  # only the last virtual rank has the embeddings
            share_embeddings = (
                module.share_embeddings_and_output_weights if self.mcore_gpt else module.share_token_embeddings
            )
            if share_embeddings:
                word_embeddings_weight = (
                    module.shared_embedding_or_output_weight() if self.mcore_gpt else module.word_embeddings_weight()
                )
                # (@adithyare) adapter training now extends MegatronGPTModel so we have to add this check here to ensure we do not perform all_reduce when grad is None.
                # grad can be None when performing PeFT training.
                if word_embeddings_weight.requires_grad:
                    if self.megatron_amp_o2:
                        # O2 recipe stores a "main" copy of weights and grads
                        grad = word_embeddings_weight.main_grad
                    else:
                        grad = word_embeddings_weight.grad
                    torch.distributed.all_reduce(grad, group=parallel_state.get_embedding_group())

    def _make_data_iterator_list(self, data_iterator: Iterator) -> List[Iterator]:
        """ Convert data iterator into form expected by Megatron

            With interleaved pipeline parallelism, Megatron expects a
            list of one data iterator per model chunk. Each model
            chunk independently gets data from its data iterator, so
            we need to interact with the data iterator multiple times
            for each microbatch step. Instead of incorporating this
            logic into the data loader, we cache the iterator's output
            to the first model chunk and reuse it in the other model
            chunks.
        """

        if not isinstance(self.model, list) or len(self.model) == 1:
            return data_iterator  # TODO @tmoon: Remove
            # TODO @tmoon: Use once available in Megatron-LM
            # return DataIteratorList([data_iterator])

        class CachingIterator:
            """Iterator wrapper that caches values"""

            class Proxy:
                """Returns values from caching iterator wrapper

                Assumed to never advance past the caching iterator.
                """

                def __init__(self):
                    self.cache = queue.Queue()

                def __iter__(self):
                    return self

                def __next__(self):
                    return self.cache.get_nowait()

            def __init__(self, iterator: Iterator):
                self.iterator = iterator
                self.proxies = []

            def make_proxy(self):
                self.proxies.append(CachingIterator.Proxy())
                return self.proxies[-1]

            def __iter__(self):
                return self

            def __next__(self):
                val = next(self.iterator)
                for proxy in self.proxies:
                    proxy.cache.put(val)
                return val

        # Make list of iterator wrappers
        iters = [CachingIterator(data_iterator)]
        while len(iters) < len(self.model):
            iters.append(iters[0].make_proxy())
        return iters  # TODO @tmoon: Remove
        # TODO @tmoon: Use once available in Megatron-LM
        # return DataIteratorList(iters)

    def get_forward_output_and_loss_func(self, validation_step=False):
        def fwd_output_and_loss_func(dataloader_iter, model, checkpoint_activations_all_layers=None):

            # Get data batch
            batch = next(dataloader_iter)
            # TODO: handle speech_mask

            # Transfer needed data to GPU
            required_keys = set()
            if parallel_state.get_pipeline_model_parallel_world_size() == 1:
                required_keys.update(batch.keys())
            else:
                required_keys.add('attention_mask')
                if parallel_state.is_pipeline_first_stage():
                    required_keys.update(('tokens', 'position_ids'))
                if parallel_state.is_pipeline_last_stage():
                    required_keys.update(('labels', 'loss_mask'))
            if self.get_attention_mask_from_fusion:
                required_keys.remove('attention_mask')
            batch = {key: val.cuda(non_blocking=True) if key in required_keys else None for key, val in batch.items()}

            # Model forward pass
            forward_args = {
                'input_ids': batch['tokens'],
                'position_ids': batch['position_ids'],
                'attention_mask': batch['attention_mask'],
                'labels': batch['labels'],
                'loss_mask': batch['loss_mask'],
                'speech_mask': batch['speech_mask'],
                'return_logits': True,
            }

            if not self.mcore_gpt:
                forward_args['checkpoint_activations_all_layers'] = checkpoint_activations_all_layers
                if not self.use_loss_mask:
                    forward_args.pop('loss_mask')
            else:
                # TODO: @eharper can we add this to mcore?
                forward_args.pop('loss_mask')
            output_tensor, logits = model(**forward_args)

            check_interval = 100
            if self.trainer.val_check_interval is not None:
                check_interval = self.trainer.val_check_interval
<<<<<<< HEAD
            if self.trainer.global_step % check_interval == 0 and batch['speech_mask'][0].sum() != 0 and (not validation_step):
=======
            if self.trainer.global_step % check_interval == 0 and batch['speech_mask'][0].sum() != 0 and self.should_log:
>>>>>>> 97ac61b5
                # Logs every if the first item in the batch is speech
                print("Logging training audio")
                with torch.no_grad():
                    with torch.cuda.amp.autocast(enabled=False):
                        all_speech_logits = []
                        all_speech_token_preds = []
                        for _i in range(8):
                            vsi = self.tokenizer.vocab_size + _i*1024
                            layer_logits = logits[:,:,vsi:vsi+1024]
                            all_speech_token_preds.append(layer_logits.argmax(dim=-1))
                            all_speech_logits.append(layer_logits)
                        all_speech_logits = torch.stack(all_speech_logits, dim=-1) # (T, B, 1024, 8)
                        all_speech_token_preds = torch.stack(all_speech_token_preds, dim=-1) # (T, B, 8)
                        speech_token_preds_example = all_speech_token_preds[:,0,:].permute(1,0) # (8, T)
                        start_of_speech = 0 if self.pretraining else torch.count_nonzero(~batch["loss_mask"][0] * batch['tokens'][0][0]) + 2
                        speech_token_preds_example = self.convert_tokens_to_range(speech_token_preds_example, start_of_speech=start_of_speech)

                        input_tokens_example = batch['tokens'][0]
                        
                        if not self.pretraining:
                            question_tokens = []
                            for _t in range(start_of_speech):
                                if input_tokens_example[0, _t] < self.tokenizer.vocab_size:
                                    question_tokens.append(input_tokens_example[0, _t].item())
                            question_text = self.tokenizer.ids_to_text(question_tokens)
                            self.logger.experiment.add_text('train_question_text', question_text, self.trainer.global_step)
                            
                        input_tokens_example = self.convert_tokens_to_range(input_tokens_example, offset_first_layer=True, offset_all_layers=True, start_of_speech=start_of_speech)

                        labels_example = batch['labels'][0]
                        labels_example = self.convert_tokens_to_range(labels_example, offset_first_layer=True, offset_all_layers=False, start_of_speech=start_of_speech)

                        label_wav = self.additional_models['encodec'].decode([[labels_example[None], None]])[0, 0]
                        dec_input_wav = self.additional_models['encodec'].decode([[input_tokens_example[None], None]])[0, 0]
                        pred_wav = self.additional_models['encodec'].decode([[speech_token_preds_example[None], None]])[0, 0]

                        self.logger.experiment.add_audio('train_label_wav', label_wav, self.trainer.global_step, sample_rate=24000)
                        self.logger.experiment.add_audio('train_dec_input_wav', dec_input_wav, self.trainer.global_step, sample_rate=24000)
                        self.logger.experiment.add_audio('train_tf_pred_wav', pred_wav, self.trainer.global_step, sample_rate=24000)

            def loss_func(output_tensor):
                # Loss for a micro-batch (ub)
                loss_for_ub = self.loss_func(batch['loss_mask'], output_tensor)
                if validation_step and not self.cfg.data.get('validation_drop_last', True):
                    num_valid_tokens_in_ub = batch['loss_mask'].sum()
                    if loss_for_ub.isnan():
                        assert batch['loss_mask'].count_nonzero() == 0, 'Got NaN loss with non-empty input'
                        loss_sum_for_ub = torch.zeros_like(num_valid_tokens_in_ub)
                    else:
                        loss_sum_for_ub = num_valid_tokens_in_ub * loss_for_ub

                    loss_sum_and_ub_size_all_gpu = torch.cat(
                        [
                            loss_sum_for_ub.clone().detach().view(1),
                            torch.tensor([num_valid_tokens_in_ub]).cuda().clone().detach(),
                        ]
                    )
                    # Could potentially reduce num_valid_samples_in_microbatch and use that to aggregate instead of len(self._validation_ds)
                    torch.distributed.all_reduce(
                        loss_sum_and_ub_size_all_gpu, group=parallel_state.get_data_parallel_group()
                    )
                    return loss_for_ub, {'loss_sum_and_ub_size': loss_sum_and_ub_size_all_gpu}
                else:
                    reduced_loss = average_losses_across_data_parallel_group([loss_for_ub])
                    return loss_for_ub, {'avg': reduced_loss}

            return output_tensor, loss_func

        return fwd_output_and_loss_func

    def get_forward_output_only_func(self):
        def fwd_output_only_func(dataloader_iter, model):
            batch = next(dataloader_iter)
            extra_arg = {}
            if len(batch) == 3:
                batch = [x.cuda() for x in batch]
                tokens, attention_mask, position_ids = batch
                attention_mask = attention_mask[0:1]
            else:
                (
                    tokens,
                    attention_mask,
                    position_ids,
                    set_inference_key_value_memory,
                    inference_max_sequence_len,
                ) = batch
                tokens = tokens.cuda()
                position_ids = position_ids.cuda()
                if attention_mask is not None:
                    attention_mask = attention_mask.cuda()
                    attention_mask = attention_mask[0:1]
                if self.mcore_gpt:
                    # if first step, then clear KV cache, otherwise reuse inference_paarms
                    if set_inference_key_value_memory[0].item():
                        self.inference_params = InferenceParams(
                            max_batch_size=tokens.size(0), max_sequence_length=inference_max_sequence_len[0].item()
                        )
                    extra_arg['inference_params'] = self.inference_params
                else:
                    extra_arg['set_inference_key_value_memory'] = set_inference_key_value_memory[0].item()
                    extra_arg['inference_max_sequence_len'] = inference_max_sequence_len[0].item()
            output_tensor = model(tokens, position_ids, attention_mask, **extra_arg)

            # Advance inference sequence offset.
            if self.inference_params:
                # if last stage, then (final) output is [b, s, h], otherwise it's [s, b, h]
                if parallel_state.is_pipeline_last_stage():
                    self.inference_params.sequence_len_offset += output_tensor.size(1)
                else:
                    self.inference_params.sequence_len_offset += output_tensor.size(0)

            def id_func(output_tensor):
                return 0, {'logits': output_tensor[0], 'speech_logits': output_tensor[1]}

            return output_tensor, id_func

        return fwd_output_only_func

    def validation_step(self, dataloader_iter, batch_idx):
        """
            Our dataloaders produce a micro-batch and then we fetch
            a number of microbatches depending on the global batch size and model parallel size
            from the dataloader to produce a list of microbatches.
            The list of microbatches is then piped through the pipeline using megatron-core fwd/bwd functions.
        """
        # Check if iterator is exhausted
        dataloader_iter, done = self._val_iterator_done(dataloader_iter)
        if done:
            return
        mode = 'test' if self.trainer.testing else 'val'
        # Initialize userbuffer communicators.
        if self.initialize_ub:
            self.initialize_ub_func()

        if isinstance(self.model, list):
            for model_module in self.model:
                model_module.eval()

        loss = self.fwd_bwd_step(dataloader_iter, batch_idx, True)

        if isinstance(self.model, list):
            for model_module in self.model:
                model_module.train()
        self.validation_step_outputs.append(loss) if mode == 'val' else self.test_step_outputs.append(loss)
        return loss

    def on_validation_epoch_end(self):
        if parallel_state.is_pipeline_last_stage():
            # only the last pipeline parallel stages return loss with their batch size
            if self.cfg.data.get('validation_drop_last', True):
                averaged_loss = torch.stack(self.validation_step_outputs).mean()
            else:
                # Compute the avg loss by total_loss across all samples / total number of samples
                total_loss_and_total_samples = torch.vstack(self.validation_step_outputs).sum(axis=0)
                avg_loss = total_loss_and_total_samples[0] / total_loss_and_total_samples[1]
                averaged_loss = avg_loss.type(torch.float32).cuda()
        else:
            averaged_loss = torch.tensor(0.0, dtype=torch.float32).cuda()

        # we can only log on one rank if it is rank zero so we broadcast from last rank
        torch.distributed.broadcast(averaged_loss, get_last_rank())

        self.log('val_loss', averaged_loss, prog_bar=True, rank_zero_only=True, batch_size=1)
        self.validation_step_outputs.clear()  # free memory

        return averaged_loss
    
    def test_step(self, batch, batch_idx):
        return self.validation_step(batch, batch_idx)

    def on_test_epoch_end(self):
        averaged_loss = average_losses_across_data_parallel_group(self.test_step_outputs)
        logging.info(f'test_loss: {averaged_loss[0]}')
        self.test_step_outputs.clear()  # free memory

    def loss_func(self, loss_mask, output_tensor):
        losses = output_tensor.float()
        loss_mask = loss_mask.view(-1).float()
        # TODO: add nemo version here
        loss = torch.sum(losses.view(-1) * loss_mask) / loss_mask.sum()  # sequence level nll
        return loss

    def build_train_valid_test_datasets(self):
        # Override limit_val_batches to be a multiple of num microbatches to prevent val_step from exiting in between a step
        self._reconfigure_val_batches()
        logging.info('Building GPT datasets.')
        if self.trainer.limit_val_batches > 1.0 and isinstance(self.trainer.limit_val_batches, float):
            raise ValueError("limit_val_batches must be an integer or float less than or equal to 1.0.")
        global_batch_size = self.cfg.global_batch_size
        max_train_steps = self.trainer.max_steps
        eval_iters = (max_train_steps // self.trainer.val_check_interval + 1) * self.trainer.limit_val_batches
        test_iters = self.trainer.limit_test_batches

        train_valid_test_num_samples = [
            max_train_steps * global_batch_size,
            eval_iters * global_batch_size,
            test_iters * global_batch_size,
        ]

        if self.trainer.limit_val_batches <= 1.0 and isinstance(self.trainer.limit_val_batches, float):
            train_valid_test_num_samples[
                1
            ] = 1  # This is to make sure we only have one epoch on every validation iteration

        self._train_ds, self._validation_ds, self._test_ds = build_train_valid_test_datasets(
            cfg=self.cfg,
            trainer=self.trainer,
            data_prefix=self.cfg.data.data_prefix,
            data_impl=self.cfg.data.data_impl,
            splits_string=self.cfg.data.splits_string,
            train_valid_test_num_samples=train_valid_test_num_samples,
            seq_length=self.cfg.data.seq_length,
            seed=self.cfg.seed,
            skip_warmup=self.cfg.data.get('skip_warmup', True),
            tokenizer=self.tokenizer,
        )
        if self._train_ds is not None:
            logging.info(f'Length of train dataset: {len(self._train_ds)}')
        if self._validation_ds is not None:
            logging.info(f'Length of val dataset: {len(self._validation_ds)}')
        if self._test_ds is not None:
            logging.info(f'Length of test dataset: {len(self._test_ds)}')
        logging.info(f'Finished building GPT datasets.')

        return self._train_ds, self._validation_ds, self._test_ds

    def build_pretraining_data_loader(
        self, dataset, consumed_samples, dataset_type=None, drop_last=True, pad_samples_to_global_batch_size=False
    ):
        """Buld dataloader given an input dataset."""

        logging.info(f'Building dataloader with consumed samples: {consumed_samples}')
        # Megatron sampler
        if hasattr(self.cfg.data, 'dataloader_type') and self.cfg.data.dataloader_type is not None:
            if self.cfg.data.dataloader_type == 'single':
                batch_sampler = MegatronPretrainingSampler(
                    total_samples=len(dataset),
                    consumed_samples=consumed_samples,
                    micro_batch_size=self.cfg.micro_batch_size,
                    data_parallel_rank=parallel_state.get_data_parallel_rank(),
                    data_parallel_size=parallel_state.get_data_parallel_world_size(),
                    drop_last=drop_last,
                    global_batch_size=self.cfg.global_batch_size,
                    rampup_batch_size=self.cfg.get('rampup_batch_size', None),
                    pad_samples_to_global_batch_size=pad_samples_to_global_batch_size,
                )
            elif self.cfg.data.dataloader_type == 'cyclic':
                batch_sampler = MegatronPretrainingRandomSampler(
                    total_samples=len(dataset),
                    consumed_samples=consumed_samples,
                    micro_batch_size=self.cfg.micro_batch_size,
                    data_parallel_rank=parallel_state.get_data_parallel_rank(),
                    data_parallel_size=parallel_state.get_data_parallel_world_size(),
                    drop_last=self.cfg.get('drop_last', True),
                )
            else:
                raise ValueError('cfg.data.dataloader_type must be "single" or "cyclic"')
        else:
            raise ValueError('cfg.data.dataloader_type not found. Must be "single" or "cyclic"')

        return torch.utils.data.DataLoader(
            dataset,
            batch_sampler=batch_sampler,
            num_workers=self.cfg.data.num_workers,
            pin_memory=True,
            persistent_workers=True if self.cfg.data.num_workers > 0 else False,
        )

    def setup(self, stage=None):
        """ PTL hook that is executed after DDP spawns.
            We setup datasets here as megatron datasets require DDP to instantiate.
            See https://pytorch-lightning.readthedocs.io/en/latest/common/lightning_module.html#setup for more information.
        Args:
            stage (str, optional): Can be 'fit', 'validate', 'test' or 'predict'. Defaults to None.
        """
        num_parameters_on_device, total_num_parameters = self._get_total_params_across_model_parallel_groups_gpt_bert(
            self.model
        )

        logging.info(
            f'Pipeline model parallel rank: {parallel_state.get_pipeline_model_parallel_rank()}, '
            f'Tensor model parallel rank: {parallel_state.get_tensor_model_parallel_rank()}, '
            f'Number of model parameters on device: {num_parameters_on_device:.2e}. '
            f'Total number of model parameters: {total_num_parameters:.2e}.'
        )

        resume_checkpoint_path = self.trainer.ckpt_path
        if resume_checkpoint_path:
            init_consumed_samples = self._extract_consumed_samples_from_ckpt(resume_checkpoint_path)
        else:
            init_consumed_samples = 0
        self.init_consumed_samples = init_consumed_samples
        self.init_global_step = self.trainer.global_step

        if self.rampup_batch_size:
            optimizer = self.cfg.optim.get('name', None)
            assert (
                optimizer == 'fused_adam'
            ), f'{optimizer} optimizer is not supported yet with rampup batch size. Please, use fused_adam optimizer instead.'

            num_microbatch_calculator = apex.transformer.pipeline_parallel.utils._GLOBAL_NUM_MICROBATCHES_CALCULATOR
            num_microbatch_calculator.update(self.init_consumed_samples, consistency_check=False)
            self.prev_consumed_samples = self.init_consumed_samples

        if stage == 'predict':
            return
        else:
            # TODO: consider adding a ModelPT guard to check if model is being restored.
            # allowing restored models to optionally setup datasets
            self.build_train_valid_test_datasets()
            self.setup_training_data(self.cfg.data)
            self.setup_validation_data(self.cfg.data)
            self.setup_test_data(self.cfg.data)

        if stage == 'fit':
            if parallel_state.get_pipeline_model_parallel_world_size() > 1:
                if self.cfg.get('share_embeddings_and_output_weights', True):
                    for index, module in enumerate(self.get_gpt_module_list()):
                        if parallel_state.get_virtual_pipeline_model_parallel_world_size() is not None:
                            parallel_state.set_virtual_pipeline_model_parallel_rank(index)
                        sync_embeddings = (
                            module.initialize_last_stage_with_word_embeddings
                            if self.mcore_gpt
                            else module.sync_initial_word_embeddings
                        )
                        sync_embeddings()
                    if parallel_state.get_virtual_pipeline_model_parallel_world_size() is not None:
                        parallel_state.set_virtual_pipeline_model_parallel_rank(0)

        if self.cfg.get('transformer_engine', False) or self.cfg.get('mcore_gpt', False):
            self.setup_transformer_engine_tp_groups()

    def setup_training_data(self, cfg):
        if hasattr(self, '_train_ds'):
            consumed_samples = self.compute_consumed_samples(0)
            logging.info(
                f'Setting up train dataloader with len(len(self._train_ds)): {len(self._train_ds)} and consumed samples: {consumed_samples}'
            )
            self._train_dl = self.build_pretraining_data_loader(self._train_ds, consumed_samples)

    def setup_validation_data(self, cfg):
        if hasattr(self, '_validation_ds'):
            consumed_samples = 0
            logging.info(
                f'Setting up validation dataloader with len(len(self._validation_ds)): {len(self._validation_ds)} and consumed samples: {consumed_samples}'
            )

            drop_last = True
            if not self.cfg.data.get('validation_drop_last', True):
                logging.info(f'Drop last in validation dataset is set to False')
                drop_last = False
            pad_samples_to_global_batch_size = False
            if self.cfg.data.get('pad_samples_to_global_batch_size', False):
                logging.info('pad_samples_to_global_batch_size set to True')
                pad_samples_to_global_batch_size = True

            self._validation_dl = self.build_pretraining_data_loader(
                self._validation_ds, consumed_samples, "validation", drop_last, pad_samples_to_global_batch_size
            )

    def setup_test_data(self, cfg):
        if hasattr(self, '_test_ds'):
            consumed_samples = 0
            logging.info(
                f'Setting up test dataloader with len(len(self._test_ds)): {len(self._test_ds)} and consumed samples: {consumed_samples}'
            )
            self._test_dl = self.build_pretraining_data_loader(self._test_ds, consumed_samples)

    def generate(
        self,
        inputs: Union[List[str], torch.Tensor, List[dict]],
        length_params: LengthParam,
        sampling_params: SamplingParam = None,
        mode="teacher-forced",  # One of "teacher-forced", "greedy", "multinomial"
        *,
        strategy: Optional[TextGenerationStrategy] = None,
    ) -> OutputType:
        """
        inputs can either be a list of string or a tuple
        If list of string, will be tokenized in downstream func
        If tuple, must be a tuple of (tokenized_ids, context_length)
        """

        # check whether the DDP is initialized
        if parallel_state.is_unitialized():

            def dummy():
                return

            if self.trainer.strategy.launcher is not None:
                self.trainer.strategy.launcher.launch(dummy, trainer=self.trainer)
            self.trainer.strategy.setup_environment()

            if self.cfg.get('transformer_engine', False):
                self.setup_transformer_engine_tp_groups()

        # set the default sampling params if it is None.
        # default do greedy sampling
        if sampling_params is None:
            sampling_params = get_default_sampling_params()

        # set the default length params if it is None.
        # default do greedy sampling
        if length_params is None:
            length_params = get_default_length_params()

        strategy_args = {} if strategy is None else {"strategy": strategy}

        return megatron_gpt_generate(
            self.cuda(), inputs, self.tokenizer, length_params, sampling_params, mode=mode, **strategy_args
        )

    def predict_step(self, batch: Any, batch_idx: int, dataloader_idx: Optional[int] = None) -> Any:
        inference_config = self.get_inference_config()
        if inference_config is None:
            return None
        else:
            # need to overwrite some configuration, make it immutable
            inference_config = inference_config.copy()
            compute_logprob = inference_config['compute_logprob']
            if compute_logprob:
                inference_config['inputs'] = batch
                inference_config['tokens_to_generate'] = 1
                inference_config['all_probs'] = True
                inference_config["add_BOS"] = False
                inference_config['greedy'] = True
                response = generate(self, **inference_config)
                compute_prob_response = get_computeprob_response(self.tokenizer, response, batch)
                return compute_prob_response
            else:
                inference_config['inputs'] = batch
                return generate(self, **inference_config)

    def list_available_models(self):
        return None

    def transfer_batch_to_device(self, batch: Any, device: torch.device, dataloader_idx: int) -> Any:
        """ PTL hook: https://pytorch-lightning.readthedocs.io/en/latest/common/lightning_module.html#transfer-batch-to-device
            When using pipeline parallelism, we need the global batch to remain on the CPU,
            since the memory overhead will be too high when using a large number of microbatches.
            Microbatches are transferred from CPU to GPU inside the pipeline.
        """
        return batch

    def _validate_trainer(self):
        """ Certain trainer configurations can break training.
            Here we try to catch them and raise an error.
        """
        if self.trainer.accumulate_grad_batches > 1:
            raise ValueError(
                f'Gradient accumulation is done within training_step. trainer.accumulate_grad_batches must equal 1'
            )

    @classmethod
    def list_available_models(cls) -> Optional[PretrainedModelInfo]:
        """
        This method returns a list of pre-trained model which can be instantiated directly from NVIDIA's NGC cloud.
        Returns:
            List of available pre-trained models.
        """
        result = []
        result.append(
            PretrainedModelInfo(
                pretrained_model_name="megatron_gpt_345m",
                location="https://api.ngc.nvidia.com/v2/models/nvidia/nemo/megatron_gpt_345m/versions/1/files/megatron_gpt_345m.nemo",
                description="345M parameter GPT generative Megatron model.",
            )
        )
        return result

    def setup_transformer_engine_tp_groups(self):
        """ This should be called after model parallel groups have been initialized
            and only needs to be called when using Transformer Engine.
        """
        for module in self.get_gpt_module_list():
            """Set TP group
               Copied from: https://github.com/NVIDIA/TransformerEngine/blob/main/transformer_engine/pytorch/transformer.py#L398
            """
            # Deep iterate but skip self to avoid infinite recursion.
            for index, child in enumerate(module.modules()):
                if index == 0:
                    continue
                if hasattr(child, "set_tensor_parallel_group"):
                    tp_group = parallel_state.get_tensor_model_parallel_group()
                    child.set_tensor_parallel_group(tp_group)

    def on_save_checkpoint(self, checkpoint) -> None:
        """LightningModule hook:
        https://pytorch-lightning.readthedocs.io/en/stable/common/lightning_module.html#on-save-checkpoint
        """

        # mcore uses distributed checkpointing
        if self.mcore_gpt:
            checkpoint['sharded_state_dict'] = self.sharded_state_dict()

        # legacy checkpointing for interleaved
        else:
            if isinstance(self.model, list):
                for i in range(len(self.model)):
                    parallel_state.set_virtual_pipeline_model_parallel_rank(i)
                    checkpoint[f'model{i}'] = self.model[i].module.state_dict_for_save_checkpoint()
                parallel_state.set_virtual_pipeline_model_parallel_rank(0)

    def on_load_checkpoint(self, checkpoint) -> None:
        """LightningModule hook:
        https://pytorch-lightning.readthedocs.io/en/stable/common/lightning_module.html#on-load-checkpoint
        """

        # mcore uses distributed checkpointing
        if self.mcore_gpt:
            if 'state_dict' in checkpoint:
                for index, module in enumerate(self.get_gpt_module_list()):
                    if parallel_state.get_virtual_pipeline_model_parallel_world_size() is not None:
                        checkpoint_state_dict = checkpoint['state_dict'][f'model_{index}']
                    else:
                        checkpoint_state_dict = checkpoint['state_dict']
                    # checkpoint_state_dict has "model." but module does not so we need to remove it when loading
                    checkpoint_state_dict = {
                        key.replace('model.', ''): checkpoint_state_dict.pop(key)
                        for key in list(checkpoint_state_dict.keys())
                    }
                    module.load_state_dict(checkpoint_state_dict, strict=True)
            else:
                # when restoring a distributed checkpoint from a ptl checkpoint we need to defer loading the state_dict
                # see NLPModel.on_load_checkpoint
                checkpoint['state_dict'] = {}

        # legacy checkpointing for interleaved
        else:
            if isinstance(self.model, list):
                for i in range(len(self.model)):
                    parallel_state.set_virtual_pipeline_model_parallel_rank(i)
                    self.model[i].module.load_state_dict(checkpoint[f'model{i}'], strict=True)
                parallel_state.set_virtual_pipeline_model_parallel_rank(0)

    def sharded_state_dict(self, prefix: str = '') -> Dict[str, Any]:
        """
        Creates the sharded state dict which is used by dist_checkpoint to save the sharded tensors to disk.
        When given the sharded_stated_dict, dist_checkpoint.load will load the tensors corresponding to
        self.state_dict().
        The sharded tensor mapping is defined in the GPTModel class from mcore.
        """

        if self.mcore_gpt:
            module_prefix = f'{prefix}model.'
            sharded_state_dict = {}
            for index, module in enumerate(self.get_gpt_module_list()):
                if parallel_state.get_virtual_pipeline_model_parallel_world_size() is not None:
                    # virtual pipline rank must be set so that GPTModel returns the correct sharded state dict
                    parallel_state.set_virtual_pipeline_model_parallel_rank(index)
                    module_sharded_state_dict = module.sharded_state_dict(prefix=module_prefix)
                    sharded_state_dict[f'model_{index}'] = module_sharded_state_dict
                else:
                    module_sharded_state_dict = module.sharded_state_dict(prefix=module_prefix)
                    sharded_state_dict.update(module_sharded_state_dict)

            # reset vp rank
            if parallel_state.get_virtual_pipeline_model_parallel_world_size() is not None:
                parallel_state.set_virtual_pipeline_model_parallel_rank(0)

            return sharded_state_dict

    def parameters(self):
        if isinstance(self.model, list):
            return itertools.chain.from_iterable(module.parameters() for module in self.model)
        else:
            return self.model.parameters()

    @property
    def mgpt_wrapper(self):
        return MegatronGPTExportableModel(self)

    def list_export_subnets(self):
        return ['mgpt_wrapper']

    def _reset_activation_checkpointing_args(self):
        """ Disables activation checkpointing completely and saves the values so that
            _restore_activation_checkpointing_args can restore them later. This function must always be
            called before _restore_activation_checkpointing_args.
        """
        # Store values to restore them later.
        self.last_activations_checkpoint_granularity = self.cfg.activations_checkpoint_granularity
        self.last_activations_checkpoint_method = self.cfg.activations_checkpoint_method
        self.last_activations_checkpoint_num_layers = self.cfg.activations_checkpoint_num_layers
        self.last_activations_checkpoint_layers_per_pipeline = self.cfg.activations_checkpoint_layers_per_pipeline

        # Reset config values. Needed for calling generate.
        self.cfg.activations_checkpoint_granularity = None
        self.cfg.activations_checkpoint_method = None
        self.cfg.activations_checkpoint_num_layers = None
        self.cfg.activations_checkpoint_layers_per_pipeline = None

        # Reset model parameters.
        for module in self.get_gpt_module_list():
            if self.cfg.get('mcore_gpt', False):
                module.decoder.config.recompute_granularity = None
                module.decoder.config.recompute_method = None
                module.decoder.config.recompute_num_layers = None
            else:
                module.language_model.encoder.activations_checkpoint_granularity = None
                module.language_model.encoder.activations_checkpoint_method = None
                module.language_model.encoder.activations_checkpoint_num_layers = None
                module.language_model.encoder.activations_checkpoint_layers_per_pipeline = None

    def _restore_activation_checkpointing_args(self):
        """ Restores the activation checkpointing parameters using the values saved by
            _reset_activation_checkpointing_args. This function must never be called before
            _reset_activation_checkpointing_args.
        """
        # Restore config values.
        self.cfg.activations_checkpoint_granularity = self.last_activations_checkpoint_granularity
        self.cfg.activations_checkpoint_method = self.last_activations_checkpoint_method
        self.cfg.activations_checkpoint_num_layers = self.last_activations_checkpoint_num_layers
        self.cfg.activations_checkpoint_layers_per_pipeline = self.last_activations_checkpoint_layers_per_pipeline

        # Restore model parameters.
        for module in self.get_gpt_module_list():
            if self.cfg.get('mcore_gpt', False):
                module.decoder.config.recompute_granularity = self.last_activations_checkpoint_granularity
                module.decoder.config.recompute_method = self.last_activations_checkpoint_method
                module.decoder.config.recompute_num_layers = self.last_activations_checkpoint_num_layers
            else:
                module.language_model.encoder.activations_checkpoint_granularity = (
                    self.last_activations_checkpoint_granularity
                )
                module.language_model.encoder.activations_checkpoint_method = self.last_activations_checkpoint_method
                module.language_model.encoder.activations_checkpoint_num_layers = (
                    self.last_activations_checkpoint_num_layers
                )
                module.language_model.encoder.activations_checkpoint_layers_per_pipeline = (
                    self.last_activations_checkpoint_layers_per_pipeline
                )

    def _reset_sequence_parallelism_args(self):
        """ Disables sequence parallelism completely and saves the values so that
            _restore_sequence_parallelism_args can restore them later. This function must always be
            called before _restore_sequence_parallelism_args.
        """
        # Store values to restore them later.
        self.last_sequence_parallel = self.cfg.sequence_parallel

        # Reset config values. Needed for calling generate.
        self.cfg.sequence_parallel = False
        self.model_parallel_config.sequence_parallel = False
        self.transformer_config.sequence_parallel = False

        # Reset model parameters.
        for module in self.get_gpt_module_list():
            for mod in module.modules():
                if hasattr(mod, "sequence_parallel"):
                    mod.sequence_parallel = False

    def _restore_sequence_parallelism_args(self):
        """ Restores the sequence parallelism parameters using the values saved by
            _reset_sequence_parallelism_args. This function must never be called before
            _reset_sequence_parallelism_args.
        """
        # Restore config values.
        self.cfg.sequence_parallel = self.last_sequence_parallel
        self.model_parallel_config.sequence_parallel = self.last_sequence_parallel
        self.transformer_config.sequence_parallel = self.last_sequence_parallel

        # Restore model parameters.
        for module in self.get_gpt_module_list():
            for mod in module.modules():
                if hasattr(mod, "sequence_parallel"):
                    mod.sequence_parallel = self.last_sequence_parallel

    def build_transformer_config(self) -> TransformerConfig:
        """ Builds the megatron core gpt transformer config for the model.
            For attributes in the nemo model config that are the same
            as the megatron core TransformerConfig, we will use the value from the nemo model config.
            For attributes in TransformerConfig that are not in the nemo model config, we add custom logic.
        """

        # create a dictionary copy of the model config
        cfg = OmegaConf.to_container(self.cfg, resolve=True)

        # create a dict to store the transformer config arguments
        transformer_config_dict = {}

        # get model parallel configs from the base class
        model_parallel_config = self.build_model_parallel_config()

        add_bias_linear = self.cfg.get('bias', True)

        activation = self.cfg.get('activation', 'gelu')
        # TODO: need to check which activation functions are supported in mcore
        gated_linear_unit = activation.endswith('glu')
        activation_func = activation_to_func(activation)

        normalization = self.cfg.get('normalization', 'layernorm')
        if normalization == 'layernorm':
            normalization = 'LayerNorm'
        elif normalization == 'rmsnorm':
            normalization = 'RMSNorm'
        else:
            logging.warning(
                f"The normalization type: {normalization} might not be supported in megatron core."
                f"Supported types are LayerNorm and RMSNorm."
            )

        init_method_std = self.cfg.get('init_method_std', 0.02)
        # default used in mcore
        init_method = init_method_normal(init_method_std)

        output_layer_init_method = init_method
        num_layers = self.cfg.get('num_layers', 1)
        use_scaled_init_method = self.cfg.get('use_scaled_init_method', True)
        if use_scaled_init_method:
            output_layer_init_method = scaled_init_method_normal(init_method_std, num_layers=num_layers)

        attention_softmax_in_fp32 = False  # not currently used in NeMo unless apply_query_key_layer_scaling is True
        apply_query_key_layer_scaling = self.cfg.get('apply_query_key_layer_scaling', False)
        if apply_query_key_layer_scaling:
            attention_softmax_in_fp32 = True

        bias_activation_fusion = self.cfg.get('bias_activation_fusion', True)
        bias_gelu_fusion = True if bias_activation_fusion else False

        bias_dropout_fusion = self.cfg.get('bias_dropout_add_fusion', True)

        # TODO: need to check if recompute APIs are matching up properly
        recompute_granularity = self.cfg.get('activations_checkpoint_granularity', None)
        recompute_method = self.cfg.get('activations_checkpoint_method', None)
        recompute_num_layers = self.cfg.get('activations_checkpoint_num_layers', None)

        if not self.cfg.get('fp8', False):
            fp8 = None
        elif self.cfg.get('fp8_e4m3', False):
            fp8 = 'e4m3'
        elif self.cfg.get('fp8_hybrid', False):
            fp8 = 'hybrid'
        else:
            raise ValueError(f"fp8 enabled but fp8_format (fp8_e4m3 | fp8_hybrid) is not set.")

        # any configs that are not in the nemo model config will be added here
        config_mapping = {
            'apply_residual_connection_post_layernorm': False,  # we don't use this in NeMo
            'layernorm_zero_centered_gamma': False,  # not currently used in NeMo
            'add_bias_linear': add_bias_linear,
            'gated_linear_unit': gated_linear_unit,
            'activation_func': activation_func,
            'normalization': normalization,
            'init_method': init_method,
            'output_layer_init_method': output_layer_init_method,
            'attention_softmax_in_fp32': attention_softmax_in_fp32,
            'bias_gelu_fusion': bias_gelu_fusion,
            'bias_dropout_fusion': bias_dropout_fusion,
            'recompute_granularity': recompute_granularity,
            'recompute_method': recompute_method,
            'recompute_num_layers': recompute_num_layers,
            'distribute_saved_activations': False,  # not currently used in NeMo
            'fp8': fp8,
        }

        # populate the transformer config dict
        for field in fields(TransformerConfig):
            # config mapping has priority
            if field.name in config_mapping:
                transformer_config_dict[field.name] = config_mapping[field.name]
            # then config
            elif field.name in cfg:
                transformer_config_dict[field.name] = cfg[field.name]
            # then model parallel config
            elif field in fields(model_parallel_config):
                transformer_config_dict[field.name] = getattr(model_parallel_config, field.name)
            else:
                logging.warning(
                    f"The model: {self} does not have field.name: {field.name} in its cfg. "
                    f"Add this key to cfg or config_mapping to make to make it configurable."
                )

        transformer_config = TransformerConfig(**transformer_config_dict)

        return transformer_config

    def _wrap_model_for_O2(self):
        """ Wraps self.model in a float16 wrapper if the model is using megatron amp O2.
            Args:
                model: The model to wrap. Can be a list of modules or a single module.
            Returns:
                The wrapped model. Returns a list of wrapped modules or a single wrapped module.
        """
        Float16Wrapper = MCoreFloat16Module if self.mcore_gpt else Float16Module

        nemo_args = {
            'config': self.model_parallel_config,
            'precision': self.cfg.precision,
            'share_token_embeddings': self.cfg.get('share_embeddings_and_output_weights', True),
        }
        mcore_args = {
            'config': self.transformer_config,
        }

        args = mcore_args if self.mcore_gpt else nemo_args

        # Model wrapper to convert both model and inputs to half precision
        if isinstance(self.model, list):
            converted_model = []
            for module in self.model:
                args['module'] = module
                converted_model.append(Float16Wrapper(**args))
            self.model = converted_model
        else:
            args['module'] = self.model
            self.model = Float16Wrapper(**args)

        args.pop('module')

    def update_for_speech(self, speech_module="linear"):
        assert speech_module in ["linear", "conv"]
        from nemo.collections.nlp.modules.common.megatron.utils import scaled_init_method_normal

        _init_method = scaled_init_method_normal(0.02, self.cfg.num_layers)
        if self.cfg.get('megatron_amp_O2', False):
            base_module = self.model.module
        else:
            base_module = self.model
        # Update embedding tables
        word_embedding = base_module.language_model.embedding.word_embeddings
        old_token_size = word_embedding.num_embeddings
        one_speech_layer = 1024
        total_speech_tokens = 8*one_speech_layer
        new_embeddings = tensor_parallel.VocabParallelEmbedding(
            num_embeddings=old_token_size + total_speech_tokens,
            embedding_dim=word_embedding.embedding_dim,
            init_method=_init_method,
        )
        new_weight = new_embeddings.weight.clone()
        new_weight[:old_token_size, :] = word_embedding.weight.clone()
        new_weight = torch.nn.Parameter(new_weight)
        new_embeddings.weight = new_weight
        base_module.language_model.embedding.word_embeddings = new_embeddings

        # Update output layer weights
        output_layer = base_module.language_model.output_layer
        old_weight = output_layer.weight
        old_token_size = output_layer.weight.shape[0]
        additional_output_size = total_speech_tokens if speech_module=="linear" else one_speech_layer
        new_weight = torch.zeros(
            [old_token_size + additional_output_size, old_weight.shape[1]], dtype=old_weight.dtype, device=old_weight.device
        )
        _init_method(new_weight)
        new_weight[:old_token_size, :] = output_layer.weight.clone()
        new_weight = torch.nn.Parameter(new_weight)
        output_layer.weight = new_weight

        if speech_module == "conv":
            hidden_size = base_module.hidden_size
            base_module.speech_residual_model = SimplestModule(hidden_size, 1024)


class MegatronSpeechGPTModel(MegatronGPTModel):
    def __init__(self, cfg: DictConfig, trainer: Trainer):
        super().__init__(cfg, trainer)
        if self.cfg.get('megatron_amp_O2', False):
            base_module = self.model.module
        else:
            base_module = self.model
        hidden_size = base_module.hidden_size
        base_module.speech_residual_model = None
        if self.cfg.get('speech_residual_model', None) == 'conv':
            base_module.speech_residual_model = SimplestModule(hidden_size, 1024)
        elif self.cfg.get('speech_residual_model', None) == 'linear':
            base_module.speech_residual_model = LinearModule(hidden_size, 1024)

        app_state = AppState()
        self.should_log = app_state.global_rank == 0
        if self.should_log:
            encodec_model = EncodecModel.encodec_model_24khz()
            encodec_model.set_target_bandwidth(6.0)
            encodec_model.cuda()
            encodec_model.eval()
            self.additional_models = {'encodec': encodec_model}
        self.pretraining = True

    def convert_tokens_to_range(self, tokens, offset_first_layer=False, offset_all_layers=False, start_of_speech=0):
        # offset tokens to be in range [0, 1024] and convert delay parallel to parallel
        offset = self.cfg.data.get('speech_offset', self.tokenizer.vocab_size)
        output_tokens = tokens.clone()
        if offset_first_layer:
            output_tokens[0] = output_tokens[0] - offset

        output_tokens_new = []
        for _c in range(output_tokens.shape[0]):
            si = _c
            ei = _c + output_tokens.shape[1] - 8
            if offset_all_layers and _c > 0:
                output_tokens[_c, :] -= (offset + _c*1024)
            if start_of_speech != 0:
                context_and_text = output_tokens[_c,:start_of_speech]
                speech = output_tokens[_c,start_of_speech+si:ei]
                context_text_speech = torch.cat([context_and_text, speech], dim=-1)
                output_tokens_new.append(context_text_speech)
            else:
                output_tokens_new.append(output_tokens[_c, si:ei])
        output_tokens_new = torch.stack(output_tokens_new)
        output_tokens = output_tokens_new
        output_tokens = torch.clamp(output_tokens, min=0, max=1023)

        return output_tokens

    def model_provider_func(self, pre_process, post_process):
        """Very small override of base model so we can have different embedding and output layer size"""
        # print(f"AGAIN1 {self.cfg.get('override_vocab_size')}")
        # print(f"AGAIN1 {self.cfg.get('output_size')}")
        # print(f"AGAIN1 {self.cfg.get('embedding_scale')}")
        # print(f"AGAIN1 {self.mcore_gpt}")
        if self.mcore_gpt:
            raise NotImplementedError("No mcore for speech")
        assert self.cfg.get('num_query_groups', None) is None or self.cfg.get(
            'num_query_groups', None
        ) == self.cfg.get(
            'num_attention_heads', None
        ), "Group Query Attention is only supported in Megatron Core. Set 'mcore_gpt' to use GQA."

        model = GPTModel(
            config=self.model_parallel_config,
            vocab_size=self.cfg.get('override_vocab_size', self.padded_vocab_size),
            hidden_size=self.cfg.hidden_size,
            max_position_embeddings=self.cfg.max_position_embeddings,
            num_layers=self.cfg.num_layers,
            num_attention_heads=self.cfg.num_attention_heads,
            apply_query_key_layer_scaling=self.cfg.get('apply_query_key_layer_scaling', True),
            kv_channels=self.cfg.get('kv_channels', None),
            ffn_hidden_size=self.cfg.ffn_hidden_size,
            num_tokentypes=0,
            parallel_output=True,
            pre_process=pre_process,
            post_process=post_process,
            init_method_std=self.cfg.get('init_method_std', 0.02),
            use_scaled_init_method=self.cfg.get('use_scaled_init_method', True),
            fp16_lm_cross_entropy=self.cfg.get('fp16_lm_cross_entropy', False),
            megatron_amp_O2=self.cfg.get('megatron_amp_O2', False),
            hidden_dropout=self.cfg.get('hidden_dropout', 0.1),
            attention_dropout=self.cfg.get('attention_dropout', 0.1),
            ffn_dropout=self.cfg.get('ffn_dropout', 0.0),
            precision=self.cfg.get('precision', 16),
            fp32_residual_connection=self.cfg.get('fp32_residual_connection', False),
            activations_checkpoint_granularity=self.cfg.get('activations_checkpoint_granularity', None),
            activations_checkpoint_method=self.cfg.get('activations_checkpoint_method', None),
            activations_checkpoint_num_layers=self.cfg.get('activations_checkpoint_num_layers', 1),
            activations_checkpoint_layers_per_pipeline=self.cfg.get(
                'activations_checkpoint_layers_per_pipeline', None
            ),
            normalization=self.cfg.get('normalization', 'layernorm'),
            layernorm_epsilon=self.cfg.get('layernorm_epsilon', 1e-5),
            onnx_safe=self.cfg.get('onnx_safe', False),
            bias=self.cfg.get('bias', True),
            bias_activation_fusion=self.cfg.get('bias_activation_fusion', True),
            bias_dropout_add_fusion=self.cfg.get('bias_dropout_add_fusion', True),
            activation=self.cfg.get('activation', 'gelu'),
            headscale=self.cfg.get('headscale', False),
            transformer_block_type=self.cfg.get('transformer_block_type', 'pre_ln'),
            openai_gelu=self.cfg.get('openai_gelu', False),
            normalize_attention_scores=self.cfg.get('normalize_attention_scores', True),
            position_embedding_type=self.cfg.get('position_embedding_type', 'learned_absolute'),
            rotary_percentage=self.cfg.get('rotary_percentage', 1.0),
            share_embeddings_and_output_weights=self.cfg.get('share_embeddings_and_output_weights', True),
            attention_type=self.cfg.get('attention_type', 'multihead'),
            masked_softmax_fusion=self.cfg.get('masked_softmax_fusion', True),
            persist_layer_norm=self.cfg.get('persist_layer_norm', False),
            transformer_engine=self.cfg.get('transformer_engine', False),
            fp8=self.cfg.get('fp8', False),
            fp8_e4m3=self.cfg.get('fp8_e4m3', False),
            fp8_hybrid=self.cfg.get('fp8_hybrid', False),
            fp8_margin=self.cfg.get('fp8_margin', 0),
            fp8_interval=self.cfg.get('fp8_interval', 1),
            fp8_amax_history_len=self.cfg.get('fp8_amax_history_len', 1),
            fp8_amax_compute_algo=self.cfg.get('fp8_amax_compute_algo', 'most_recent'),
            reduce_amax=self.cfg.get('reduce_amax', True),
            use_emha=self.cfg.get('use_emha', False),
            ub_tp_comm_overlap=self.cfg.get('ub_tp_comm_overlap', False),
            use_flash_attention=self.cfg.get('use_flash_attention', False),
            megatron_legacy=self.cfg.get('megatron_legacy', False),
            seq_len_interpolation_factor=self.cfg.get('seq_len_interpolation_factor', None),
            embedding_scale=self.cfg.get('embedding_scale', 1.0),
            speech_loss_scale=self.cfg.get('speech_loss_scale', 1.0),
            text_size=self.cfg.get('text_size', 256000),
        )

        return model

    def custom_autoregressive_inference(self, batch, prompt_len, pred_steps=500):
        with torch.no_grad():
            with torch.cuda.amp.autocast(enabled=False):
                curr_tokens = batch['tokens'][:1,:,:prompt_len] # (B, 8, T)
                curr_position_ids = batch['position_ids'][:1,:prompt_len]
                curr_attention_mask = None
                if batch['attention_mask'] is not None:
                    curr_attention_mask = batch['attention_mask'][:1,:,:prompt_len,:prompt_len]
                curr_speech_mask = batch['speech_mask'][:1,:prompt_len]

                all_preds = []
                temperature = self.cfg.get('temperature', 1.0)  # Set temp 0.01 for greedy decoding

                for _t in range(pred_steps):
                    print("Decoding timestep", _t)
                    logits, _ = self.model(
                        curr_tokens,
                        curr_position_ids,
                        curr_attention_mask,
                        speech_mask=curr_speech_mask,
                        return_logits=True
                    )

                    logits = logits.transpose(0, 1).contiguous()
                    all_speech_logits = []
                    all_speech_token_preds = []
                    for _i in range(8):
                        vsi = self.tokenizer.vocab_size + _i*1024
                        layer_logits = logits[:,:,vsi:vsi+1024]
                        all_speech_token_preds.append(layer_logits.argmax(dim=-1))
                        all_speech_logits.append(layer_logits)
                    all_speech_logits = torch.stack(all_speech_logits, dim=-1) # (T, B, 1024, 8)
                    output_logits_currtimestep = (
                        all_speech_logits[-1,:, :, :].permute(0, 2, 1).contiguous().view(-1, 1024)
                    )  # (B*8, V)
                    output_logits_currtimestep = output_logits_currtimestep / temperature
                    output_logits_currtimestep = torch.nn.functional.softmax(output_logits_currtimestep, dim=1)
                    output_tokens_curr_timestep = torch.multinomial(output_logits_currtimestep, num_samples=1)  # (B*8, 1)
                    output_tokens_curr_timestep = output_tokens_curr_timestep.view(all_speech_logits.shape[1], 8)

                    all_speech_token_preds = torch.stack(all_speech_token_preds, dim=-1) # (T, B, 8)
                    all_speech_token_preds[-1,:,:] = output_tokens_curr_timestep[:,:] # Update last-timestep

                    all_preds.append(all_speech_token_preds[-1]) # (B, 8)
                    
                    all_speech_token_preds_processed = all_speech_token_preds.clone() # (T, B, 8)
                    for _i in range(8):
                        all_speech_token_preds_processed[:,:,_i] = all_speech_token_preds_processed[:,:,_i] + self.tokenizer.vocab_size + _i*1024
                    
                    all_speech_token_preds_processed = all_speech_token_preds_processed.permute(1, 2, 0) # (B, 8, T)
                    curr_tokens = torch.cat([curr_tokens, all_speech_token_preds_processed[:,:,-1:]], dim=2)
                    curr_position_ids = batch['position_ids'][:,:prompt_len+_t+1]
                    if curr_attention_mask is not None:
                        curr_attention_mask = batch['attention_mask'][:,:,:prompt_len+_t+1,:prompt_len+_t+1]
                    curr_speech_mask = batch['speech_mask'][:,:prompt_len+_t+1]
                
                all_preds = torch.stack(all_preds, dim=0) # (T, B, 8)
                all_preds = all_preds.permute(1, 2, 0) # (B, 8, T)
                
                # prompt_tokens = batch['tokens'][:,:,:prompt_len] # (B, 8, T)
                # for _i in range(8):
                #     prompt_tokens[:,_i,:] = prompt_tokens[:,_i,:] - self.tokenizer.vocab_size - _i*1024
                
                preds_example = all_preds[0]
                preds_example = self.convert_tokens_to_range(preds_example)
                preds_wav = self.additional_models['encodec'].decode([[preds_example[None], None]])[0, 0]

                return preds_wav



    def validation_step(self, dataloader_iter, batch_idx):
        """
            Our dataloaders produce a micro-batch and then we fetch
            a number of microbatches depending on the global batch size and model parallel size
            from the dataloader to produce a list of microbatches.
            The list of microbatches is then piped through the pipeline using megatron-core fwd/bwd functions.
        """
        # Check if iterator is exhausted
        dataloader_iter, done = self._val_iterator_done(dataloader_iter)
        if done:
            return
        
        # Initialize userbuffer communicators.
        if self.initialize_ub:
            self.initialize_ub_func()

        if isinstance(self.model, list):
            for model_module in self.model:
                model_module.eval()

        
        # loss = self.fwd_bwd_step(dataloader_iter, batch_idx, True)
        # loss = loss.item()
        # Clear memory
        # torch.cuda.empty_cache()
        # loss = 0.0

        with torch.no_grad():
            dataloader_iter = self._make_data_iterator_list(dataloader_iter)
            batch = next(dataloader_iter)
            forward_keys = ['tokens', 'position_ids', 'attention_mask', 'labels', 'loss_mask', 'speech_mask']
            for key in forward_keys:
                if batch[key] is not None:
                    batch[key] = batch[key].cuda()

            forward_args = {
                'input_ids': batch['tokens'],
                'position_ids': batch['position_ids'],
                'attention_mask': batch['attention_mask'],
                'labels': batch['labels'],
                'loss_mask': batch['loss_mask'],
                'speech_mask': batch['speech_mask'],
                'return_logits': True,
            }
            
            if not self.mcore_gpt:
                forward_args['checkpoint_activations_all_layers'] = None
                if not self.use_loss_mask:
                    forward_args.pop('loss_mask')
            else:
                # TODO: @eharper can we add this to mcore?
                forward_args.pop('loss_mask')
        
        
            _, logits = self.model(**forward_args)
            layerwise_metrics = {}
            loss_total = 0.0
            all_preds = []
            for _i in range(8):
                vsi = self.tokenizer.vocab_size + _i*1024
                layer_targets = batch['labels'][:,_i,:]
                if _i == 0:
                    layer_logits = logits[:,:,:vsi+1024]
                else:
                    layer_logits = logits[:,:,vsi:vsi+1024]
                layer_preds = layer_logits.argmax(dim=-1).permute(1, 0) # (B, T)
                if batch_idx == 0:
                    all_preds.append(layer_preds)
                layer_acc = (((layer_preds == layer_targets).float() * batch['loss_mask']).sum() / batch['loss_mask'].sum()).item()
                layer_logits_bvt = layer_logits.permute(1, 2, 0) # (B, 1024, T)
                layer_loss = torch.nn.functional.cross_entropy(layer_logits_bvt, layer_targets, reduction='none')
                layer_loss = ((layer_loss * batch['loss_mask']).sum() / batch['loss_mask'].sum()).item()

                layerwise_metrics[f'layer_{_i}_acc'] = layer_acc
                layerwise_metrics[f'layer_{_i}_loss'] = layer_loss
                loss_total += layer_loss
            
            if batch_idx == 0:
                # Only for the first batch, log TF and autoregressive inference
                all_preds = torch.stack(all_preds).permute(1, 0, 2) # (B, 8, T)
                all_preds_example = all_preds[0]
                all_preds_example = self.convert_tokens_to_range(all_preds_example, offset_first_layer=True)
                with torch.cuda.amp.autocast(enabled=False):
                    all_preds_wav = self.additional_models['encodec'].decode([[all_preds_example[None], None]])[0, 0]
                self.logger.experiment.add_audio('Val TF Wav', all_preds_wav, self.trainer.global_step, sample_rate=24000)

                
                prompt_len = 100 if self.pretraining else torch.count_nonzero(~batch["loss_mask"][0] * batch['tokens'][0][0]) + 2
                prompt_len = prompt_len + 8 # TODO: Not sure why it doesn't work without this.
                prompt_tokens = batch['tokens'][:1] # First sample in batch
                max_length = prompt_tokens.shape[2] - prompt_len - 1
                lengths = LengthParam(min_length=max_length, max_length=max_length)
                sampling_params = get_default_sampling_params()
                context_length = torch.tensor([prompt_len], device=self.device).contiguous()
                
                # For custom inference
                # pred_custom_wav = self.custom_autoregressive_inference(batch, prompt_len+8)
                # self.logger.experiment.add_audio('Val Custom Wav', pred_custom_wav, self.trainer.global_step, sample_rate=24000)

                for gen_type in ["multinomial"]:
                    gen_fn_output = self.generate((prompt_tokens.contiguous(), context_length), lengths, sampling_params=sampling_params, mode=gen_type)
                    gen_fn_preds = torch.tensor(gen_fn_output['token_ids'], device=self.device)

                    if not self.pretraining:
                        # For text2speech, we need to remove the prompt (text + context)
                        # For prtraining, we'll keep the audio.
                        gen_fn_preds = gen_fn_preds[:,:,prompt_len:]

                    for _i in range(8):
                        mask = gen_fn_preds[:,_i,:] != 0
                        gen_fn_preds[:,_i,:] -= self.tokenizer.vocab_size + 1024*_i
                        gen_fn_preds[:,_i,:] *= mask

                    gen_fn_preds_example = self.convert_tokens_to_range(gen_fn_preds[0])
                    with torch.cuda.amp.autocast(enabled=False):
                        gen_fn_preds_wav = self.additional_models['encodec'].decode([[gen_fn_preds_example[None], None]])[0, 0]

                    self.logger.experiment.add_audio('Val {} Wav'.format(gen_type), gen_fn_preds_wav, self.trainer.global_step, sample_rate=24000)

                if not self.pretraining:
                    question_tokens = []
                    for t in range(prompt_len):
                        if prompt_tokens[0,0,t] < self.tokenizer.vocab_size:
                            question_tokens.append(prompt_tokens[0,0,t].item())
                    question_text = self.tokenizer.ids_to_text(question_tokens)
                    self.logger.experiment.add_text('Val Prompt Text', question_text, self.trainer.global_step)

        if isinstance(self.model, list):
            for model_module in self.model:
                model_module.train()
        
        self.validation_step_outputs.append({
            'loss': loss_total,
            'layerwise_metrics': layerwise_metrics,
        })
        
        # Clears memory
        torch.cuda.empty_cache()
        
        return loss_total

    def on_validation_epoch_end(self):
        if parallel_state.is_pipeline_last_stage():
            # only the last pipeline parallel stages return loss with their batch size
            for _i in range(8):
                layer_acc = np.mean([x['layerwise_metrics'][f'layer_{_i}_acc'] for x in self.validation_step_outputs]).item()
                layer_loss = np.mean([x['layerwise_metrics'][f'layer_{_i}_loss'] for x in self.validation_step_outputs]).item()
                self.log(f'val_layer_{_i}_acc', layer_acc, prog_bar=True, rank_zero_only=True, batch_size=1)
                self.log(f'val_layer_{_i}_loss', layer_loss, prog_bar=True, rank_zero_only=True, batch_size=1)
            
            loss_list = [x['loss'] for x in self.validation_step_outputs]
            averaged_loss = np.mean(loss_list).item()
            self.log('val_loss', averaged_loss, prog_bar=True, rank_zero_only=True, batch_size=1)
                
        self.validation_step_outputs.clear()
        torch.cuda.empty_cache()
        return averaged_loss

    

class MegatronSpeechGPTSFTModel(MegatronSpeechGPTModel):
    def __init__(self, cfg: DictConfig, trainer: Trainer):
        super().__init__(cfg, trainer)
        self.pad_token_id = self.tokenizer.pad_id if self.tokenizer.pad_id is not None else self.tokenizer.unk_id
        self.existing_tasks = list(self.cfg.get('existing_tasks', []))
        self.new_tasks = list(self.cfg.get('new_tasks', []))
        self.load_task_templates(self.cfg.task_templates)
        self.pseudo_tokens = get_pseudo_tokens(self.max_virtual_tokens)
        self.pretraining = False

    def build_train_valid_test_datasets(self):
        pass

    def setup_training_data(self, cfg):
        if self.cfg.data.get('train_ds', None):
            self._train_ds, self._train_dl = self.build_virtual_prompt_dataset(
                dataset_paths=self.cfg.data.train_ds,
                batch_size=self.cfg.global_batch_size,
                for_train=True,
                drop_last=True,
                shuffle=True,
                num_workers=self.cfg.data.num_workers,
                pin_memory=True,
            )
        elif self.cfg.data.get('train_manifest', None):
            self._train_ds, self._train_dl = self.build_virtual_prompt_tarred_dataset(
                dataset_paths=self.cfg.data.train_manifest,
                audio_path=self.cfg.data.train_audio_path,
                batch_size=self.cfg.global_batch_size,
                for_train=True,
                drop_last=True,
                shuffle=self.cfg.data.shuffle,
                num_workers=self.cfg.data.num_workers,
                pin_memory=True,
            )

    def setup_validation_data(self, cfg):
        if self.cfg.data.get('validation_ds', None):
            self._validation_ds, self._validation_dl = self.build_virtual_prompt_dataset(
                dataset_paths=self.cfg.data.validation_ds,
                batch_size=self.cfg.get("validation_global_batch_size", self.cfg.global_batch_size),
                for_train=True,
                drop_last=self.cfg.get("validation_drop_last", True),
                shuffle=False,
                num_workers=self.cfg.data.num_workers,
                pin_memory=True,
            )
        elif self.cfg.data.get('validation_manifest', None):
            self._validation_ds, self._validation_dl = self.build_virtual_prompt_tarred_dataset(
                dataset_paths=self.cfg.data.validation_manifest,
                audio_path=self.cfg.data.validation_audio_path,
                batch_size=self.cfg.get("validation_global_batch_size", self.cfg.global_batch_size),
                for_train=True,
                drop_last=self.cfg.get("validation_drop_last", True),
                shuffle=0,
                num_workers=self.cfg.data.num_workers,
                pin_memory=True,
            )

    def setup_test_data(self, cfg):
        pass

    def build_virtual_prompt_dataset(
        self, dataset_paths, batch_size, for_train, drop_last, shuffle, num_workers, pin_memory
    ):
        dataset = GPTSpeechLMDataset(
            datasets=dataset_paths,
            tokenizer=self.tokenizer,
            sample_rate=self.cfg.data.get('sample_rate', 24000),
            virtual_prompt_source=VirtualPromptSource.PROMPT_ENCODER,
            task_templates=self.task_templates,
            pseudo_tokens=self.pseudo_tokens,
            pad_token_id=self.pad_token_id,
            max_seq_length=self.cfg.data.max_seq_length,
            min_seq_length=self.cfg.data.get('min_seq_length', 1),
            add_bos=self.cfg.data.get('add_bos', False),
            add_eos=self.cfg.data.get('add_eos', True),
            decoder_starts_with_pad=self.cfg.data.get('decoder_starts_with_pad', False),
            add_eos_to_decoder_output=self.cfg.data.get('add_eos_to_decoder_output', True),
            add_sentinel_to_input=self.cfg.data.get('add_sentinel_to_input', True),
            ul2_prompt_token=self.cfg.data.get('ul2_prompt_token', None),
            for_train=for_train,
            segment_max_duration=self.cfg.data.get('segment_max_duration', None),
            trim=self.cfg.data.get('trim', None),
            trim_ref=self.cfg.data.get('trim_ref', None),
            trim_top_db=self.cfg.data.get('trim_top_db', None),
            trim_frame_length=self.cfg.data.get('trim_frame_length', None),
            trim_hop_length=self.cfg.data.get('trim_hop_length', None),
            pad_multiple=self.cfg.data.get('pad_multiple', 1),
            pitch_augment=self.cfg.data.get('pitch_augment', None),
            sup_data_path=self.cfg.data.get('sup_data_path', '/sup_data_path'),
            speech_offset=self.cfg.data.get('speech_offset', None),
            train_task=self.cfg.data.get('train_task', "tts"),
            seq_pattern=self.cfg.seq_pattern,
        )

        rank = parallel_state.get_data_parallel_rank()
        world_size = parallel_state.get_data_parallel_world_size()
        sampler = torch.utils.data.distributed.DistributedSampler(
            dataset, num_replicas=world_size, rank=rank, shuffle=shuffle, seed=self.cfg.seed
        )

        dataloader = torch.utils.data.DataLoader(
            dataset,
            collate_fn=dataset.collate_fn,
            sampler=sampler,
            batch_size=batch_size // world_size,
            drop_last=drop_last,
            num_workers=num_workers,
            pin_memory=pin_memory,
            persistent_workers=True
            if num_workers > 0
            else False,  # (@adithyare and @eharper) We need to set this to True to get around issues with spawn=True
        )

        print('build success', len(dataloader), dataset_paths)
        return dataset, dataloader

    def build_virtual_prompt_tarred_dataset(
        self, dataset_paths, audio_path, batch_size, for_train, drop_last, shuffle, num_workers, pin_memory
    ):
        dataset = GPTSpeechLMTarredDataset(
            audio_tar_filepaths=audio_path,
            manifest_filepath=dataset_paths,
            tokenizer=self.tokenizer,
            sample_rate=self.cfg.data.get('sample_rate', 24000),
            virtual_prompt_source=VirtualPromptSource.PROMPT_ENCODER,
            task_templates=self.task_templates,
            pseudo_tokens=self.pseudo_tokens,
            pad_token_id=self.pad_token_id,
            max_seq_length=self.cfg.data.max_seq_length,
            min_seq_length=self.cfg.data.get('min_seq_length', 1),
            shuffle_n=shuffle,
            add_bos=self.cfg.data.get('add_bos', False),
            add_eos=self.cfg.data.get('add_eos', True),
            decoder_starts_with_pad=self.cfg.data.get('decoder_starts_with_pad', False),
            add_eos_to_decoder_output=self.cfg.data.get('add_eos_to_decoder_output', True),
            add_sentinel_to_input=self.cfg.data.get('add_sentinel_to_input', True),
            ul2_prompt_token=self.cfg.data.get('ul2_prompt_token', None),
            for_train=for_train,
            segment_max_duration=self.cfg.data.get('segment_max_duration', None),
            trim=self.cfg.data.get('trim', None),
            trim_ref=self.cfg.data.get('trim_ref', None),
            trim_top_db=self.cfg.data.get('trim_top_db', None),
            trim_frame_length=self.cfg.data.get('trim_frame_length', None),
            trim_hop_length=self.cfg.data.get('trim_hop_length', None),
            pad_multiple=self.cfg.data.get('pad_multiple', 1),
            pitch_augment=self.cfg.data.get('pitch_augment', None),
            speech_offset=self.cfg.data.get('speech_offset', None),
            train_task=self.cfg.data.get('train_task', "tts"),
            seq_pattern=self.cfg.get('seq_pattern', 'delay_parallel'),
            decoder_only_model=True
        )

        rank = parallel_state.get_data_parallel_rank()
        world_size = parallel_state.get_data_parallel_world_size()
        # sampler = torch.utils.data.distributed.DistributedSampler(
        #     dataset, num_replicas=world_size, rank=rank, shuffle=shuffle, seed=self.cfg.seed
        # )

        dataloader = torch.utils.data.DataLoader(
            dataset,
            collate_fn=dataset.collate_fn,
            batch_size=batch_size // world_size,
            drop_last=drop_last,
            num_workers=num_workers,
            pin_memory=pin_memory,
            persistent_workers=True
            if num_workers > 0
            else False,  # (@adithyare and @eharper) We need to set this to True to get around issues with spawn=True
        )
        print('build success', len(dataloader), dataset_paths)
        return dataset, dataloader

    def load_task_templates(self, task_templates):
        """
        Takes in the task template portion of the config and turns
        it into a table where each task's prompt template and
        the number of virtual tokens to insert in a given part of
        the prompt template are specified.
        """
        self.task_templates = {}
        self.task_id_num_to_name = {}
        self.max_virtual_tokens = 0

        task_id_num = 0
        for task in task_templates:
            self.task_templates[task.taskname] = {
                "prompt_template": task.prompt_template,
                "prompt_template_fields": re.findall("\{(.*?)\}", task.prompt_template),
                "answer_only_loss": task.get("answer_only_loss", False),
                "answer_field": task.get("answer_field", None),
                "truncate_field": task.truncate_field,
                "total_virtual_tokens": task.total_virtual_tokens,
                "virtual_token_splits": task.virtual_token_splits,
                "task_id_num": task_id_num,
            }

            self.max_virtual_tokens = max(self.max_virtual_tokens, task.total_virtual_tokens)
            self.task_id_num_to_name[task_id_num] = task.taskname
            task_id_num += 1

        # Check that all new tasks have the same total num virtual tokens
        # Num virtual tokens for new tasks don't need to match num used for previously tuned tasks
        if self.new_tasks:
            new_task_name = self.new_tasks[0]
            self.total_new_task_virtual_tokens = self.task_templates[new_task_name]["total_virtual_tokens"]

            assert all(
                self.task_templates[taskname]["total_virtual_tokens"] == self.total_new_task_virtual_tokens
                for taskname in self.new_tasks
            ), "Total virtual tokens for each task tuned simultaneously must match. If you want to use a different number of virtual tokens for different tasks, tune them separately."

def get_pseudo_tokens(num_virtual_tokens):
    """
    Takes in an integer and returns a list of strings where each string
    is a numbered virtual token placeholder. If
    num_virtual_tokens = 3, then this function returns:

    ["<prompt_0>", "<prompt_1>", "<prompt_2>"]

    Args:
        num_virtual_tokens: (int) Number of virtual token strings you want to make

    returns a list of string.

    """
    pseudo_tokens = [
        VirtualPromptPlaceholderToken.BASE.value + str(i) + VirtualPromptPlaceholderToken.END.value
        for i in range(num_virtual_tokens)
    ]

    return pseudo_tokens<|MERGE_RESOLUTION|>--- conflicted
+++ resolved
@@ -67,11 +67,8 @@
 from nemo.core.classes.common import PretrainedModelInfo
 from nemo.core.neural_types import ChannelType, NeuralType
 from nemo.utils import logging
-<<<<<<< HEAD
 import numpy as np
-=======
 from nemo.utils.app_state import AppState
->>>>>>> 97ac61b5
 
 try:
     import apex.transformer.pipeline_parallel.utils
@@ -873,11 +870,7 @@
             check_interval = 100
             if self.trainer.val_check_interval is not None:
                 check_interval = self.trainer.val_check_interval
-<<<<<<< HEAD
-            if self.trainer.global_step % check_interval == 0 and batch['speech_mask'][0].sum() != 0 and (not validation_step):
-=======
-            if self.trainer.global_step % check_interval == 0 and batch['speech_mask'][0].sum() != 0 and self.should_log:
->>>>>>> 97ac61b5
+            if self.trainer.global_step % check_interval == 0 and batch['speech_mask'][0].sum() != 0 and self.should_log and (not validation_step):
                 # Logs every if the first item in the batch is speech
                 print("Logging training audio")
                 with torch.no_grad():
