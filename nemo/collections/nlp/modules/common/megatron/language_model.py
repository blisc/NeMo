# Copyright (c) 2022, NVIDIA CORPORATION.  All rights reserved.
#
# Licensed under the Apache License, Version 2.0 (the "License");
# you may not use this file except in compliance with the License.
# You may obtain a copy of the License at
#
#     http://www.apache.org/licenses/LICENSE-2.0
#
# Unless required by applicable law or agreed to in writing, software
# distributed under the License is distributed on an "AS IS" BASIS,
# WITHOUT WARRANTIES OR CONDITIONS OF ANY KIND, either express or implied.
# See the License for the specific language governing permissions and
# limitations under the License.

"""Transformer based language model."""
from ast import Mod

import torch

from nemo.collections.nlp.modules.common.megatron.adapters.parallel_adapters import (
    AdapterName,
    PromptEncoderAdapterConfig,
)
from nemo.collections.nlp.modules.common.megatron.layer_type import LayerType
from nemo.collections.nlp.modules.common.megatron.module import MegatronModule
from nemo.collections.nlp.modules.common.megatron.position_embedding import (
    ALiBiRelativePositionEmbedding,
    KERPLERelativePositionEmbedding,
    RotaryEmbedding,
    SandwichRelativePositionEmbedding,
)
from nemo.collections.nlp.modules.common.megatron.transformer import ParallelTransformer
from nemo.collections.nlp.modules.common.megatron.utils import (
    ApexGuardDefaults,
    get_linear_layer,
    init_method_normal,
    scaled_init_method_normal,
)
from nemo.collections.nlp.parts import utils_funcs
from nemo.core import adapter_mixins

try:
    from apex.transformer.enums import AttnMaskType

    HAVE_APEX = True

except (ImportError, ModuleNotFoundError):

    HAVE_APEX = False

    # fake missing classes with None attributes
    AttnMaskType = ApexGuardDefaults()
    LayerType = ApexGuardDefaults()

try:
    from megatron.core import ModelParallelConfig, parallel_state, tensor_parallel

    HAVE_MEGATRON_CORE = True

except (ImportError, ModuleNotFoundError):

    ModelParallelConfig = ApexGuardDefaults

    HAVE_MEGATRON_CORE = False


def get_language_model(
    config: ModelParallelConfig,
    hidden_size,
    ffn_hidden_size,
    num_layers,
    max_position_embeddings,
    num_tokentypes,
    add_pooler,
    vocab_size,
    num_attention_heads,
    encoder_attn_mask_type,
    apply_query_key_layer_scaling=False,
    kv_channels=None,
    init_method=None,
    scaled_init_method=None,
    add_decoder=False,
    decoder_attn_mask_type=AttnMaskType.causal,
    pre_process=True,
    post_process=True,
    init_method_std=0.02,
    megatron_amp_O2=False,
    hidden_dropout=0.1,
    attention_dropout=0.1,
    ffn_dropout=0.0,
    precision=16,
    fp32_residual_connection=False,
    activations_checkpoint_method=None,
    activations_checkpoint_num_layers=1,
    normalization='layernorm',
    layernorm_epsilon=1e-5,
    bias_activation_fusion=True,
    masked_softmax_fusion=True,
    activation='gelu',
    headscale=False,
    transformer_block_type='pre_ln',
    normalize_attention_scores=True,
    position_embedding_type='learned_absolute',
    attention_type='multihead',
    share_embeddings_and_output_weights=True,
    rotary_percentage=1.0,
    multi_query_attention=False,
    bias_dropout_add_fusion=True,
    bias=True,
    persist_layer_norm=False,
    openai_gelu=False,
    onnx_safe=False,
    megatron_legacy=False,
    activations_checkpoint_granularity=None,
    activations_checkpoint_layers_per_pipeline=None,
    transformer_engine=False,
    fp8=False,
    fp8_e4m3=False,
    fp8_hybrid=False,
    fp8_margin=0,
    fp8_interval=1,
    fp8_amax_history_len=1,
    fp8_amax_compute_algo='most_recent',
    reduce_amax=True,
    use_emha=False,
    ub_tp_comm_overlap=False,
    use_flash_attention=False,
<<<<<<< HEAD
    output_size=None,
    embedding_scale=1.0,
=======
    seq_len_interpolation_factor=None,
>>>>>>> cf33be62
):
    """Build language model and return along with the key to save."""

    if kv_channels is None:
        assert (
            hidden_size % num_attention_heads == 0
        ), 'hidden_size must be divisible by num_attention_heads if kv_channels is None'
        kv_channels = hidden_size // num_attention_heads

    if init_method is None:
        init_method = init_method_normal(init_method_std)

    if scaled_init_method is None:
        scaled_init_method = scaled_init_method_normal(init_method_std, num_layers)

    # Language model.
    language_model = TransformerLanguageModel(
        config=config,
        init_method=init_method,
        output_layer_init_method=scaled_init_method,
        encoder_attn_mask_type=encoder_attn_mask_type,
        num_tokentypes=num_tokentypes,
        vocab_size=vocab_size,
        max_position_embeddings=max_position_embeddings,
        hidden_size=hidden_size,
        num_layers=num_layers,
        num_attention_heads=num_attention_heads,
        apply_query_key_layer_scaling=apply_query_key_layer_scaling,
        kv_channels=kv_channels,
        ffn_hidden_size=ffn_hidden_size,
        add_decoder=add_decoder,
        decoder_attn_mask_type=decoder_attn_mask_type,
        add_pooler=add_pooler,
        pre_process=pre_process,
        post_process=post_process,
        megatron_amp_O2=megatron_amp_O2,
        hidden_dropout=hidden_dropout,
        attention_dropout=attention_dropout,
        ffn_dropout=ffn_dropout,
        precision=precision,
        fp32_residual_connection=fp32_residual_connection,
        activations_checkpoint_method=activations_checkpoint_method,
        activations_checkpoint_num_layers=activations_checkpoint_num_layers,
        normalization=normalization,
        layernorm_epsilon=layernorm_epsilon,
        bias_activation_fusion=bias_activation_fusion,
        bias_dropout_add_fusion=bias_dropout_add_fusion,
        bias=bias,
        rotary_percentage=rotary_percentage,
        share_embeddings_and_output_weights=share_embeddings_and_output_weights,
        masked_softmax_fusion=masked_softmax_fusion,
        activation=activation,
        headscale=headscale,
        transformer_block_type=transformer_block_type,
        normalize_attention_scores=normalize_attention_scores,
        position_embedding_type=position_embedding_type,
        multi_query_attention=multi_query_attention,
        persist_layer_norm=persist_layer_norm,
        openai_gelu=openai_gelu,
        onnx_safe=onnx_safe,
        megatron_legacy=megatron_legacy,
        activations_checkpoint_granularity=activations_checkpoint_granularity,
        activations_checkpoint_layers_per_pipeline=activations_checkpoint_layers_per_pipeline,
        transformer_engine=transformer_engine,
        fp8=fp8,
        fp8_e4m3=fp8_e4m3,
        fp8_hybrid=fp8_hybrid,
        fp8_margin=fp8_margin,
        fp8_interval=fp8_interval,
        fp8_amax_history_len=fp8_amax_history_len,
        fp8_amax_compute_algo=fp8_amax_compute_algo,
        reduce_amax=reduce_amax,
        use_emha=use_emha,
        ub_tp_comm_overlap=ub_tp_comm_overlap,
        use_flash_attention=use_flash_attention,
<<<<<<< HEAD
        output_size=output_size,
        embedding_scale=embedding_scale,
=======
        seq_len_interpolation_factor=seq_len_interpolation_factor,
>>>>>>> cf33be62
    )
    # key used for checkpoints.
    language_model_key = 'language_model'

    return language_model, language_model_key


class Pooler(MegatronModule):
    """Pooler layer.

    Pool hidden states of a specific token (for example start of the
    sequence) and add a linear transformation followed by a tanh.

    Arguments:
        hidden_size: hidden size
        init_method: weight initialization method for the linear layer.
            bias is set to zero.
    """

    def __init__(self, hidden_size, init_method, sequence_parallel=False):
        super(Pooler, self).__init__()
        self.dense = get_linear_layer(hidden_size, hidden_size, init_method)
        self.sequence_parallel = sequence_parallel

    def forward(self, hidden_states, sequence_index=0):
        # hidden_states: [s, b, h] prompt_embeddings
        # sequence_index: index of the token to pool.

        # gather data along sequence dimensions
        # same pooler is run on all tensor parallel nodes
        if self.sequence_parallel:
            hidden_states = tensor_parallel.mappings.gather_from_sequence_parallel_region(hidden_states)

        pooled = hidden_states[sequence_index, :, :]
        pooled = self.dense(pooled)
        pooled = torch.tanh(pooled)
        return pooled


class Embedding(MegatronModule):
    """Language model embeddings.

    Arguments:
        hidden_size: hidden size
        vocab_size: vocabulary size
        max_sequence_length: maximum size of sequence. This
                             is used for positional embedding
        embedding_dropout_prob: dropout probability for embeddings
        init_method: weight initialization method
        num_tokentypes: size of the token-type embeddings. 0 value
                        will ignore this embedding
        position_embedding_type: position embedding type determines whether we instantiate a learnable position embedding table.
    """

    def __init__(
        self,
        config: ModelParallelConfig,
        hidden_size,
        vocab_size,
        max_sequence_length,
        embedding_dropout_prob,
        init_method,
        num_tokentypes=0,
        dtype=torch.float32,
        fp32_residual_connection=False,
        position_embedding_type='learned_absolute',
        transpose_batch_sequence=True,
    ):
        super(Embedding, self).__init__(config=config)

        self.hidden_size = hidden_size
        self.init_method = init_method
        self.num_tokentypes = num_tokentypes
        self.position_embedding_type = position_embedding_type
        self.transpose_batch_sequence = transpose_batch_sequence

        # Word embeddings (parallel).
        self.word_embeddings = tensor_parallel.VocabParallelEmbedding(
            vocab_size, self.hidden_size, init_method=self.init_method, config=config,
        )
        self._word_embeddings_key = 'word_embeddings'

        if self.position_embedding_type == 'learned_absolute':
            # Position embedding (serial).
            self.position_embeddings = torch.nn.Embedding(max_sequence_length, self.hidden_size, dtype=dtype)
            self._position_embeddings_key = 'position_embeddings'
            # Initialize the position embeddings.
            self.init_method(self.position_embeddings.weight)

        # Token type embedding.
        # Add this as an optional field that can be added through
        # method call so we can load a pretrain model without
        # token types and add them as needed.
        self._tokentype_embeddings_key = 'tokentype_embeddings'
        if self.num_tokentypes > 0:
            self.tokentype_embeddings = torch.nn.Embedding(self.num_tokentypes, self.hidden_size, dtype=dtype)
            # Initialize the token-type embeddings.
            self.init_method(self.tokentype_embeddings.weight)
        else:
            self.tokentype_embeddings = None

        self.fp32_residual_connection = fp32_residual_connection
        self.sequence_parallel = config.sequence_parallel

        # Embeddings dropout
        self.embedding_dropout = torch.nn.Dropout(embedding_dropout_prob)

    def zero_parameters(self):
        """Zero out all parameters in embedding."""
        self.word_embeddings.weight.data.fill_(0)
        self.word_embeddings.weight.shared = True
        if self.position_embedding_type == 'learned_absolute':
            self.position_embeddings.weight.data.fill_(0)
            self.position_embeddings.weight.shared = True
        if self.num_tokentypes > 0:
            self.tokentype_embeddings.weight.data.fill_(0)
            self.tokentype_embeddings.weight.shared = True

    def add_tokentype_embeddings(self, num_tokentypes):
        """Add token-type embedding. This function is provided so we can add
        token-type embeddings in case the pretrained model does not have it.
        This allows us to load the model normally and then add this embedding.
        """
        if self.tokentype_embeddings is not None:
            raise Exception('tokentype embeddings is already initialized')
        if torch.distributed.get_rank() == 0:
            print('adding embedding for {} tokentypes'.format(num_tokentypes), flush=True)
        self.num_tokentypes = num_tokentypes
        self.tokentype_embeddings = torch.nn.Embedding(num_tokentypes, self.hidden_size)
        # Initialize the token-type embeddings.
        self.init_method(self.tokentype_embeddings.weight)

    def forward(self, input_ids, position_ids=None, token_type_ids=None):
        # Embeddings.
        words_embeddings = self.word_embeddings(input_ids)
        if self.position_embedding_type == 'learned_absolute':
            assert position_ids is not None
            position_embeddings = self.position_embeddings(position_ids)
            embeddings = words_embeddings + position_embeddings
        else:
            embeddings = words_embeddings
        if token_type_ids is not None:
            assert self.tokentype_embeddings is not None
            embeddings = embeddings + self.tokentype_embeddings(token_type_ids)
        else:
            assert self.tokentype_embeddings is None

        # Data format change to avoid explicit tranposes : [b s h] --> [s b h].
        if self.transpose_batch_sequence:
            embeddings = embeddings.transpose(0, 1).contiguous()

        # If the input flag for fp32 residual connection is set, convert for float.
        if self.fp32_residual_connection:
            embeddings = embeddings.float()

        # Dropout.
        if self.sequence_parallel:
            embeddings = tensor_parallel.mappings.scatter_to_sequence_parallel_region(embeddings)
            with tensor_parallel.random.get_cuda_rng_tracker().fork():
                embeddings = self.embedding_dropout(embeddings)
        else:
            embeddings = self.embedding_dropout(embeddings)

        return embeddings

    def state_dict_for_save_checkpoint(self, destination=None, prefix='', keep_vars=False):
        """For easy load."""

        state_dict_ = {}
        state_dict_[self._word_embeddings_key] = self.word_embeddings.state_dict(destination, prefix, keep_vars)
        if self.position_embedding_type == 'learned_absolute':
            state_dict_[self._position_embeddings_key] = self.position_embeddings.state_dict(
                destination, prefix, keep_vars
            )
        if self.num_tokentypes > 0:
            state_dict_[self._tokentype_embeddings_key] = self.tokentype_embeddings.state_dict(
                destination, prefix, keep_vars
            )

        return state_dict_

    def load_state_dict(self, state_dict, strict=True):
        """Customized load."""

        # Word embedding.
        if self._word_embeddings_key in state_dict:
            state_dict_ = state_dict[self._word_embeddings_key]
        else:
            # for backward compatibility.
            state_dict_ = {}
            for key in state_dict.keys():
                if 'word_embeddings' in key:
                    state_dict_[key.split('word_embeddings.')[1]] = state_dict[key]
        self.word_embeddings.load_state_dict(state_dict_, strict=strict)

        if self.position_embedding_type == 'learned_absolute':
            # Position embedding.
            if self._position_embeddings_key in state_dict:
                state_dict_ = state_dict[self._position_embeddings_key]
            else:
                # for backward compatibility.
                state_dict_ = {}
                for key in state_dict.keys():
                    if 'position_embeddings' in key:
                        state_dict_[key.split('position_embeddings.')[1]] = state_dict[key]
            self.position_embeddings.load_state_dict(state_dict_, strict=strict)

        # Tokentype embedding.
        if self.num_tokentypes > 0:
            state_dict_ = {}
            if self._tokentype_embeddings_key in state_dict:
                state_dict_ = state_dict[self._tokentype_embeddings_key]
            else:
                # for backward compatibility.
                for key in state_dict.keys():
                    if 'tokentype_embeddings' in key:
                        state_dict_[key.split('tokentype_embeddings.')[1]] = state_dict[key]
            if len(state_dict_.keys()) > 0:
                self.tokentype_embeddings.load_state_dict(state_dict_, strict=strict)
            else:
                print(
                    '***WARNING*** expected tokentype embeddings in the ' 'checkpoint but could not find it',
                    flush=True,
                )


class TransformerLanguageModel(MegatronModule, adapter_mixins.AdapterModuleMixin):
    """Transformer language model.

    Arguments:
        transformer_hparams: transformer hyperparameters
        vocab_size: vocabulary size
        max_sequence_length: maximum size of sequence. This
                             is used for positional embedding
        embedding_dropout_prob: dropout probability for embeddings
        num_tokentypes: size of the token-type embeddings. 0 value
                        will ignore this embedding
    """

    def __init__(
        self,
        config: ModelParallelConfig,
        init_method,
        output_layer_init_method,
        encoder_attn_mask_type,
        vocab_size,
        max_position_embeddings,
        hidden_size,
        ffn_hidden_size,
        num_layers,
        num_tokentypes,
        num_attention_heads,
        apply_query_key_layer_scaling=True,
        kv_channels=None,
        add_decoder=False,
        decoder_attn_mask_type=AttnMaskType.causal,
        add_pooler=False,
        pre_process=True,
        post_process=True,
        megatron_amp_O2=False,
        hidden_dropout=0.1,
        attention_dropout=0.1,
        ffn_dropout=0.0,
        precision=16,
        fp32_residual_connection=False,
        activations_checkpoint_method=None,
        activations_checkpoint_num_layers=1,
        normalization='layernorm',
        layernorm_epsilon=1e-5,
        bias_activation_fusion=True,
        bias_dropout_add_fusion=True,
        bias=True,
        masked_softmax_fusion=True,
        activation='gelu',
        headscale=False,
        transformer_block_type='pre_ln',
        normalize_attention_scores=True,
        position_embedding_type='learned_absolute',
        rotary_percentage=1.0,
        multi_query_attention=False,
        share_embeddings_and_output_weights=True,
        persist_layer_norm=False,
        openai_gelu=False,
        onnx_safe=False,
        megatron_legacy=False,
        activations_checkpoint_granularity=None,
        activations_checkpoint_layers_per_pipeline=None,
        transformer_engine=False,
        fp8=False,
        fp8_e4m3=False,
        fp8_hybrid=False,
        fp8_margin=0,
        fp8_interval=1,
        fp8_amax_history_len=1,
        fp8_amax_compute_algo='most_recent',
        reduce_amax=True,
        use_emha=False,
        ub_tp_comm_overlap=False,
        use_flash_attention=False,
<<<<<<< HEAD
        output_size=None,
        embedding_scale=1.0,
=======
        seq_len_interpolation_factor=None,
>>>>>>> cf33be62
    ):
        super(TransformerLanguageModel, self).__init__(
            config=config, share_token_embeddings=share_embeddings_and_output_weights
        )

        self.pre_process = pre_process
        self.post_process = post_process
        self.hidden_size = hidden_size
        self.num_layers = num_layers
        self.vocab_size = vocab_size
        self.max_position_embeddings = max_position_embeddings
        self.num_tokentypes = num_tokentypes
        self.init_method = init_method
        self.encoder_attn_mask_type = encoder_attn_mask_type
        self.add_decoder = add_decoder
        self.decoder_attn_mask_type = decoder_attn_mask_type
        self.add_pooler = add_pooler
        self.hidden_dropout = hidden_dropout
        self.output_layer_init_method = output_layer_init_method
        self.position_embedding_type = position_embedding_type
        self.share_embeddings_and_output_weights = share_embeddings_and_output_weights
<<<<<<< HEAD
        self.sequence_parallel = sequence_parallel
        self.dtype = utils_funcs.dtype_from_precision(precision, megatron_amp_O2)
        self.embedding_scale = embedding_scale
        if output_size is None:
            output_size = vocab_size
        elif share_embeddings_and_output_weights and output_size != vocab_size:
            raise ValueError("share_embeddings_and_output_weights was True but output size != vocab size")
=======
        self.sequence_parallel = config.sequence_parallel
        self.dtype = utils_funcs.torch_dtype_from_precision(precision, megatron_amp_O2)
>>>>>>> cf33be62
        if kv_channels is None:

            assert (
                hidden_size % num_attention_heads == 0
            ), 'hidden_size must be divisible by num_attention_heads if kv_channels is None'
            kv_channels = hidden_size // num_attention_heads

        # Embeddings.
        if self.pre_process:
            self.embedding = Embedding(
                config=config,
                hidden_size=self.hidden_size,
                vocab_size=self.vocab_size,
                max_sequence_length=self.max_position_embeddings,
                init_method=self.init_method,
                num_tokentypes=self.num_tokentypes,
                embedding_dropout_prob=self.hidden_dropout,
                position_embedding_type=position_embedding_type,
                fp32_residual_connection=fp32_residual_connection,
                dtype=self.dtype,
            )
            self._embedding_key = 'embedding'

        if position_embedding_type == 'rope':
            rotary_dim = self.hidden_size // num_attention_heads if kv_channels is None else kv_channels
            assert 0 < rotary_percentage <= 1
            if rotary_percentage < 1:
                rotary_dim = int(rotary_dim * rotary_percentage)
            self.rotary_pos_emb = RotaryEmbedding(
                rotary_dim,
                seq_len_interpolation_factor=seq_len_interpolation_factor,
                pretrained_max_position_embeddings=max_position_embeddings,
            )

        elif position_embedding_type == 'alibi':
            # TODO: If this is used for encoder-decodemax_position_embeddingsr model, implement proper logic and following
            # addition for decoder. Currently it is only used for decoder model only.
            # Encoder-decoder model, such as T5 is implemented in token_level_encoder_decoder.py
            self.encoder_relative_position_embedding = ALiBiRelativePositionEmbedding(
                bidirectional=encoder_attn_mask_type != AttnMaskType.causal,
                num_attention_heads=num_attention_heads,
                layer_type=LayerType.encoder,
                num_attention_heads_alibi=None,
                max_seq_len=max_position_embeddings,
            )

        elif position_embedding_type == 'kerple':
            # TODO: If this is used for encoder-decodemax_position_embeddingsr model, implement proper logic and following
            # addition for decoder. Currently it is only used for decoder model only.
            # Encoder-decoder model, such as T5 is implemented in token_level_encoder_decoder.py
            self.encoder_relative_position_embedding = KERPLERelativePositionEmbedding(
                bidirectional=encoder_attn_mask_type != AttnMaskType.causal,
                num_attention_heads=num_attention_heads,
                layer_type=LayerType.encoder,
                num_attention_heads_kerple=None,
                max_seq_len=max_position_embeddings,
            )
            assert use_flash_attention == False  # flash-attention not supported with kerple at this point

        elif position_embedding_type == 'sandwich':
            self.encoder_relative_position_embedding = SandwichRelativePositionEmbedding(
                bidirectional=encoder_attn_mask_type != AttnMaskType.causal,
                num_attention_heads=num_attention_heads,
                layer_type=LayerType.encoder,
                hidden_size=self.hidden_size // num_attention_heads if kv_channels is None else kv_channels,
                max_seq_len=max_position_embeddings,
            )

        # Transformer.
        self.encoder = ParallelTransformer(
            config=config,
            init_method=self.init_method,
            output_layer_init_method=self.output_layer_init_method,
            num_layers=self.num_layers,
            hidden_size=self.hidden_size,
            num_attention_heads=num_attention_heads,
            apply_query_key_layer_scaling=apply_query_key_layer_scaling,
            kv_channels=kv_channels,
            ffn_hidden_size=ffn_hidden_size,
            self_attn_mask_type=self.encoder_attn_mask_type,
            pre_process=self.pre_process,
            post_process=self.post_process,
            precision=precision,
            fp32_residual_connection=fp32_residual_connection,
            activations_checkpoint_method=activations_checkpoint_method,
            activations_checkpoint_num_layers=activations_checkpoint_num_layers,
            normalization=normalization,
            layernorm_epsilon=layernorm_epsilon,
            hidden_dropout=hidden_dropout,
            attention_dropout=attention_dropout,
            ffn_dropout=ffn_dropout,
            megatron_amp_O2=megatron_amp_O2,
            persist_layer_norm=persist_layer_norm,
            openai_gelu=openai_gelu,
            onnx_safe=onnx_safe,
            bias=bias,
            bias_activation_fusion=bias_activation_fusion,
            bias_dropout_add_fusion=bias_dropout_add_fusion,
            masked_softmax_fusion=masked_softmax_fusion,
            activation=activation,
            headscale=headscale,
            transformer_block_type=transformer_block_type,
            normalize_attention_scores=normalize_attention_scores,
            multi_query_attention=multi_query_attention,
            megatron_legacy=megatron_legacy,
            activations_checkpoint_granularity=activations_checkpoint_granularity,
            activations_checkpoint_layers_per_pipeline=activations_checkpoint_layers_per_pipeline,
            transformer_engine=transformer_engine,
            fp8=fp8,
            fp8_e4m3=fp8_e4m3,
            fp8_hybrid=fp8_hybrid,
            fp8_margin=fp8_margin,
            fp8_interval=fp8_interval,
            fp8_amax_history_len=fp8_amax_history_len,
            fp8_amax_compute_algo=fp8_amax_compute_algo,
            reduce_amax=reduce_amax,
            use_emha=use_emha,
            ub_tp_comm_overlap=ub_tp_comm_overlap,
            position_embedding_type=position_embedding_type,
            use_flash_attention=use_flash_attention,
        )
        self._encoder_key = 'encoder'

        # Decoder
        if self.add_decoder:
            self.decoder = ParallelTransformer(
                config=config,
                layer_type=LayerType.decoder,
                self_attn_mask_type=self.decoder_attn_mask_type,
                init_method=self.init_method,
                output_layer_init_method=self.output_layer_init_method,
                num_layers=self.num_layers,
                hidden_size=self.hidden_size,
                num_attention_heads=num_attention_heads,
                apply_query_key_layer_scaling=apply_query_key_layer_scaling,
                kv_channels=kv_channels,
                ffn_hidden_size=ffn_hidden_size,
                pre_process=self.pre_process,
                post_process=self.post_process,
                precision=precision,
                fp32_residual_connection=fp32_residual_connection,
                activations_checkpoint_method=activations_checkpoint_method,
                activations_checkpoint_num_layers=activations_checkpoint_num_layers,
                normalization=normalization,
                layernorm_epsilon=layernorm_epsilon,
                hidden_dropout=hidden_dropout,
                attention_dropout=attention_dropout,
                megatron_amp_O2=megatron_amp_O2,
                bias_activation_fusion=bias_activation_fusion,
                bias_dropout_add_fusion=bias_dropout_add_fusion,
                masked_softmax_fusion=masked_softmax_fusion,
                persist_layer_norm=persist_layer_norm,
                openai_gelu=openai_gelu,
                onnx_safe=onnx_safe,
                megatron_legacy=megatron_legacy,
                activations_checkpoint_granularity=activations_checkpoint_granularity,
                activations_checkpoint_layers_per_pipeline=activations_checkpoint_layers_per_pipeline,
                transformer_engine=transformer_engine,
                position_embedding_type=position_embedding_type,
                use_flash_attention=use_flash_attention,
            )
            self._decoder_key = 'decoder'

        if self.post_process:
            # Pooler.
            if self.add_pooler:
                self.pooler = Pooler(self.hidden_size, self.init_method, sequence_parallel=self.sequence_parallel)
                self._pooler_key = 'pooler'

            if not self.share_embeddings_and_output_weights:
                self.output_layer = tensor_parallel.ColumnParallelLinear(
                    self.hidden_size,
<<<<<<< HEAD
                    output_size,
                    use_cpu_initialization=use_cpu_initialization,
                    params_dtype=self.dtype,
=======
                    self.vocab_size,
                    config=config,
>>>>>>> cf33be62
                    bias=False,  # Setting bias to False always to keep it consistent with embedding tying that also does not have a bias.
                    init_method=self.init_method,
                )
                self._output_layer_key = 'output_layer'
        self.set_accepted_adapter_types([PromptEncoderAdapterConfig._target_])

    def set_input_tensor(self, input_tensor):
        """ See megatron.model.transformer.set_input_tensor()"""
        # This is usually handled in schedules.py but some inference code still
        # gives us non-lists or None
        if not isinstance(input_tensor, list):
            input_tensor = [input_tensor]

        self.encoder.set_input_tensor(input_tensor[0])

    def forward(
        self,
        enc_input_ids,
        enc_position_ids,
        enc_attn_mask,
        dec_input_ids=None,
        dec_position_ids=None,
        dec_attn_mask=None,
        enc_dec_attn_mask=None,
        token_type_ids=None,
        layer_past=None,
        get_key_value=False,
        pooling_sequence_index=0,
        enc_hidden_states=None,
        output_enc_hidden_only=False,
        encoder_input=None,
        set_inference_key_value_memory=False,
        inference_max_sequence_len=None,
        checkpoint_activations_all_layers=None,
    ):
        # Embeddings.
        # print("$$$$$$$$$$$$$$$$$$$$$$")
        # print(self.embedding_scale)
        if self.pre_process and encoder_input is None:
            encoder_input = None
            if enc_input_ids.dim() > 2:
                for i in range(enc_input_ids.size()[1]):
                    cur = self.embedding(enc_input_ids[:, i, :], enc_position_ids, token_type_ids=token_type_ids)
                    # import ipdb; ipdb.set_trace()
                    if encoder_input is None:
                        encoder_input = cur
                    else:
                        include_channel_flag = (torch.sum(enc_input_ids[:, i, :], dim=1) > 0).float()
                        encoder_input = encoder_input + cur * include_channel_flag.unsqueeze(-1).unsqueeze(0) * self.embedding_scale
            else:
                # Should be text tokens
                encoder_input = self.embedding(enc_input_ids, enc_position_ids, token_type_ids=token_type_ids)
            if self.is_adapter_available():
                _sq, _bs, _hs = encoder_input.size()
                ptuning_adapter = self.get_adapter_module(AdapterName.PTUNING_ADAPTER)
                v = ptuning_adapter.virtual_tokens
                if ptuning_adapter and _sq >= v:  # The sequence should be longer the v to insert virtual embeddings.
                    virtual_embeddings = ptuning_adapter(_bs)
                    encoder_input = encoder_input[
                        v:, :, :
                    ]  # the first v tokens are pads so that they can be swapped out with virtual embeddings.
                    encoder_input = torch.concat([virtual_embeddings, encoder_input], dim=0)
        else:
            pass

        # enc_attn_mask: [1, 1, s, s]
        if inference_max_sequence_len is not None:
            enc_seq_length = inference_max_sequence_len
        elif self.encoder.input_tensor is not None:
            if self.sequence_parallel:
                enc_seq_length = (
                    self.encoder.input_tensor.size(0) * parallel_state.get_tensor_model_parallel_world_size()
                )
            else:
                enc_seq_length = self.encoder.input_tensor.size(0)
        else:
            if self.sequence_parallel:
                enc_seq_length = encoder_input.size(0) * parallel_state.get_tensor_model_parallel_world_size()
            else:
                enc_seq_length = encoder_input.size(0)

        rotary_pos_emb = None
        encoder_self_attention_relative_position_bias = None
        if self.position_embedding_type == 'rope':
            rotary_pos_emb = self.rotary_pos_emb(enc_seq_length)
        elif (
            self.position_embedding_type == 'alibi'
            or self.position_embedding_type == 'sandwich'
            or self.position_embedding_type == 'kerple'
        ):
            encoder_self_attention_relative_position_bias = self.encoder_relative_position_embedding(
                query_seq_length=enc_seq_length, key_seq_length=enc_seq_length,
            )
            # causal attention bias: [1, head, 1, k]
            # non-causal attention bias: [1, head, q, k]

        # encoder.
        if enc_hidden_states is None:
            encoder_output = self.encoder(
                encoder_input,
                enc_attn_mask,
                layer_past=layer_past,
                get_key_value=get_key_value,
                set_inference_key_value_memory=set_inference_key_value_memory,
                inference_max_sequence_len=inference_max_sequence_len,
                checkpoint_activations_all_layers=checkpoint_activations_all_layers,
                rotary_pos_emb=(rotary_pos_emb, None, None)
                if rotary_pos_emb is not None
                else None,  # This assumes that this being used as a GPT/BERT model only (no cross-attention)
                self_attention_relative_position_bias=encoder_self_attention_relative_position_bias,
            )
        else:
            encoder_output = enc_hidden_states.to(encoder_input.dtype)

        if self.post_process:
            if self.add_pooler:
                pooled_output = self.pooler(encoder_output, pooling_sequence_index)

        # output_enc_hidden_only refers to when we just need the encoder's
        # output. For example, it is helpful to compute
        # similarity between two sequences by average pooling
        if not self.add_decoder or output_enc_hidden_only:
            if self.add_pooler and self.post_process:
                return encoder_output, pooled_output
            else:
                return encoder_output

        # Decoder Embedding
        dec_embedding_output = self.embedding(dec_input_ids, dec_position_ids)
        # decoder
        decoder_output = self.decoder(
            dec_embedding_output,
            dec_attn_mask,
            layer_past=layer_past,
            get_key_value=get_key_value,
            encoder_output=encoder_output,
            enc_dec_attn_mask=enc_dec_attn_mask,
            set_inference_key_value_memory=set_inference_key_value_memory,
            inference_max_sequence_len=inference_max_sequence_len,
            checkpoint_activations_all_layers=checkpoint_activations_all_layers,
        )

        if self.add_pooler and self.post_process:
            return decoder_output, encoder_output, pooled_output
        else:
            return decoder_output, encoder_output

    def state_dict_for_save_checkpoint(self, destination=None, prefix='', keep_vars=False):
        """For easy load."""

        state_dict_ = {}
        if self.pre_process:
            state_dict_[self._embedding_key] = self.embedding.state_dict_for_save_checkpoint(
                destination, prefix, keep_vars
            )

        state_dict_[self._encoder_key] = self.encoder.state_dict_for_save_checkpoint(destination, prefix, keep_vars)
        if self.post_process:
            if self.add_pooler:
                state_dict_[self._pooler_key] = self.pooler.state_dict_for_save_checkpoint(
                    destination, prefix, keep_vars
                )
        if self.add_decoder:
            state_dict_[self._decoder_key] = self.decoder.state_dict_for_save_checkpoint(
                destination, prefix, keep_vars
            )

        return state_dict_

    def load_state_dict(self, state_dict, strict=True):
        """Customized load."""

        # Embedding.
        if self.pre_process:
            if self._embedding_key in state_dict:
                state_dict_ = state_dict[self._embedding_key]
            else:
                # for backward compatibility.
                state_dict_ = {}
                for key in state_dict.keys():
                    if '_embeddings' in key:
                        state_dict_[key] = state_dict[key]
            self.embedding.load_state_dict(state_dict_, strict=strict)

        # Encoder.
        if self._encoder_key in state_dict:
            state_dict_ = state_dict[self._encoder_key]

        # for backward compatibility.
        elif 'transformer' in state_dict:
            state_dict_ = state_dict['transformer']
        else:
            # for backward compatibility.
            state_dict_ = {}
            for key in state_dict.keys():
                if 'transformer.' in key:
                    state_dict_[key.split('transformer.')[1]] = state_dict[key]

        # for backward compatibility.
        state_dict_self_attention = {}
        for key in state_dict_.keys():
            if '.attention.' in key:
                state_dict_self_attention[key.replace(".attention.", ".self_attention.")] = state_dict_[key]
            else:
                state_dict_self_attention[key] = state_dict_[key]
        state_dict_ = state_dict_self_attention

        self.encoder.load_state_dict(state_dict_, strict=strict)

        if self.post_process:
            # pooler
            if self.add_pooler:
                assert 'pooler' in state_dict, 'could not find data for pooler in the checkpoint'
                self.pooler.load_state_dict(state_dict[self._pooler_key], strict=strict)
        # decoder
        if self.add_decoder:
            assert 'decoder' in state_dict, 'could not find data for pooler in the checkpoint'
            self.decoder.load_state_dict(state_dict[self._decoder_key], strict=strict)<|MERGE_RESOLUTION|>--- conflicted
+++ resolved
@@ -125,12 +125,9 @@
     use_emha=False,
     ub_tp_comm_overlap=False,
     use_flash_attention=False,
-<<<<<<< HEAD
     output_size=None,
     embedding_scale=1.0,
-=======
     seq_len_interpolation_factor=None,
->>>>>>> cf33be62
 ):
     """Build language model and return along with the key to save."""
 
@@ -206,12 +203,9 @@
         use_emha=use_emha,
         ub_tp_comm_overlap=ub_tp_comm_overlap,
         use_flash_attention=use_flash_attention,
-<<<<<<< HEAD
         output_size=output_size,
         embedding_scale=embedding_scale,
-=======
         seq_len_interpolation_factor=seq_len_interpolation_factor,
->>>>>>> cf33be62
     )
     # key used for checkpoints.
     language_model_key = 'language_model'
@@ -511,12 +505,9 @@
         use_emha=False,
         ub_tp_comm_overlap=False,
         use_flash_attention=False,
-<<<<<<< HEAD
         output_size=None,
         embedding_scale=1.0,
-=======
         seq_len_interpolation_factor=None,
->>>>>>> cf33be62
     ):
         super(TransformerLanguageModel, self).__init__(
             config=config, share_token_embeddings=share_embeddings_and_output_weights
@@ -538,7 +529,6 @@
         self.output_layer_init_method = output_layer_init_method
         self.position_embedding_type = position_embedding_type
         self.share_embeddings_and_output_weights = share_embeddings_and_output_weights
-<<<<<<< HEAD
         self.sequence_parallel = sequence_parallel
         self.dtype = utils_funcs.dtype_from_precision(precision, megatron_amp_O2)
         self.embedding_scale = embedding_scale
@@ -546,10 +536,8 @@
             output_size = vocab_size
         elif share_embeddings_and_output_weights and output_size != vocab_size:
             raise ValueError("share_embeddings_and_output_weights was True but output size != vocab size")
-=======
         self.sequence_parallel = config.sequence_parallel
         self.dtype = utils_funcs.torch_dtype_from_precision(precision, megatron_amp_O2)
->>>>>>> cf33be62
         if kv_channels is None:
 
             assert (
@@ -722,14 +710,8 @@
             if not self.share_embeddings_and_output_weights:
                 self.output_layer = tensor_parallel.ColumnParallelLinear(
                     self.hidden_size,
-<<<<<<< HEAD
                     output_size,
-                    use_cpu_initialization=use_cpu_initialization,
-                    params_dtype=self.dtype,
-=======
-                    self.vocab_size,
                     config=config,
->>>>>>> cf33be62
                     bias=False,  # Setting bias to False always to keep it consistent with embedding tying that also does not have a bias.
                     init_method=self.init_method,
                 )
