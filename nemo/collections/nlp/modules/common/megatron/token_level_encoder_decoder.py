--- conflicted
+++ resolved
@@ -999,14 +999,9 @@
                         align_every_n_head = self.align_every_n_head
                         dec_start_idx = self.decoder_context_len + 1 # +1 to remove bos
                         attention_scores_sliced = attention_scores_combined[
-<<<<<<< HEAD
-                            :,::align_every_n_head,dec_start_idx:,text_start_idx:-(2 + end_offset)
-                        ] # -2 to remove eos and pad
-=======
                             :, ::align_every_n_head, dec_start_idx:, text_start_idx :
                         ]  # -2 to remove eos and pad
                         # @shehzeen: Removing the text end slicing, since it is anyway handled by the enc_len passed to CTC loss
->>>>>>> 9667d9d8
                         attention_logprobs = (
                             attention_scores_sliced  # not taking log_softmax, since we will do that in loss function
                         )
