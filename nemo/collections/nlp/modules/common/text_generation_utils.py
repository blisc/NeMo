# Copyright (c) 2022, NVIDIA CORPORATION.  All rights reserved.
#
# Licensed under the Apache License, Version 2.0 (the "License");
# you may not use this file except in compliance with the License.
# You may obtain a copy of the License at
#
#     http://www.apache.org/licenses/LICENSE-2.0
#
# Unless required by applicable law or agreed to in writing, software
# distributed under the License is distributed on an "AS IS" BASIS,
# WITHOUT WARRANTIES OR CONDITIONS OF ANY KIND, either express or implied.
# See the License for the specific language governing permissions and
# limitations under the License.

"""Utilities for generating text."""

import os
import pickle
import re
from collections.abc import Iterable
from functools import partial
from typing import Callable, Tuple

import numpy as np
import torch
import torch.nn.functional as F
from lightning_fabric.utilities.seed import seed_everything

from nemo.collections.common.tokenizers.tabular_tokenizer import TabularTokenizer
from nemo.collections.multimodal.data.neva.conversation import (
    DEFAULT_IM_END_TOKEN,
    DEFAULT_IM_START_TOKEN,
    DEFAULT_IMAGE_PATCH_TOKEN,
)
from nemo.collections.nlp.modules.common.megatron.utils import get_ltor_masks_and_position_ids
from nemo.collections.nlp.modules.common.text_generation_strategy import model_inference_strategy_dispatcher
from nemo.collections.nlp.modules.common.transformer.text_generation import LengthParam, OutputType, SamplingParam
from nemo.utils import AppState

try:
    from apex.transformer.pipeline_parallel.utils import _reconfigure_microbatch_calculator

    HAVE_APEX = True

except (ImportError, ModuleNotFoundError):

    HAVE_APEX = False

try:
    from megatron.core import parallel_state, tensor_parallel

    HAVE_MEGATRON_CORE = True

except (ImportError, ModuleNotFoundError):

    HAVE_MEGATRON_CORE = False

__all__ = [
    "get_default_sampling_params",
    "get_default_length_params",
    "megatron_gpt_generate",
    "megatron_neva_generate",
    "get_computeprob_response",
    "generate",
    "sample_token_greedy",
    "sample_token_topk",
]


def get_default_sampling_params():
    # default do greedy sampling
    sampling_params: SamplingParam = {
        "use_greedy": True,
        "temperature": 1.0,
        "top_k": 0,
        "top_p": 1.0,
        "repetition_penalty": 1.0,
        "add_BOS": True,
        "all_probs": False,
        "compute_logprob": False,
        "end_strings": ["<|endoftext|>", "<extra_id_1>"],
    }

    return sampling_params


def get_default_length_params():
    # default do greedy sampling
    length_params: LengthParam = {"min_length": 0, "max_length": 30}

    return length_params


def megatron_gpt_generate(model, inputs, tokenizer, length_params, sampling_params, mode="teacher-forced", **strategy_args):
    # reproduce the old compute_prob method
    # a very special case
    if sampling_params['compute_logprob']:
        # need to overwrite some configuration, make it immutable
        sampling_params = sampling_params.copy()
        length_params = length_params.copy()
        length_params['max_length'] = 1
        sampling_params['all_probs'] = True
        sampling_params["add_BOS"] = False
        sampling_params['greedy'] = True
        response = generate(
            model,
            inputs=inputs,
            tokens_to_generate=length_params['max_length'],
            all_probs=sampling_params['all_probs'],
            compute_logprob=sampling_params['compute_logprob'],
            temperature=sampling_params['temperature'],
            add_BOS=sampling_params['add_BOS'],
            top_k=sampling_params['top_k'],
            top_p=sampling_params['top_p'],
            greedy=sampling_params['use_greedy'],
            repetition_penalty=sampling_params['repetition_penalty'],
            end_strings=sampling_params['end_strings'],
            min_tokens_to_generate=length_params['min_length'],
            compute_attention_mask=sampling_params.get("compute_attention_mask", True),
            vocab_size=sampling_params.get("vocab_size", 256000),
            mode=mode,
            **strategy_args,
        )
        compute_prob_response = get_computeprob_response(tokenizer, response, inputs)
        return compute_prob_response

    if isinstance(inputs, (list, tuple)):
        if isinstance(inputs[0], (str, torch.Tensor)):
            output = generate(
                model,
                inputs=inputs,
                tokens_to_generate=length_params['max_length'],
                all_probs=sampling_params['all_probs'],
                compute_logprob=sampling_params['compute_logprob'],
                temperature=sampling_params['temperature'],
                add_BOS=sampling_params['add_BOS'],
                top_k=sampling_params['top_k'],
                top_p=sampling_params['top_p'],
                greedy=sampling_params['use_greedy'],
                repetition_penalty=sampling_params['repetition_penalty'],
                end_strings=sampling_params['end_strings'],
                min_tokens_to_generate=length_params['min_length'],
                vocab_size=sampling_params.get("vocab_size", 256000),
                mode=mode,
                **strategy_args,
            )
            return output
        elif isinstance(inputs[0], dict):
            raise NotImplementedError("json object not implemented")
        else:
            raise NotImplementedError("unknown type is not implemented")
    else:
        raise NotImplementedError("unknown type is not implemented")


def megatron_neva_generate(model, prompt_dict_list, length_params, sampling_params, inference_config, **strategy_args):

    conv_template = model.cfg.data.get("conv_template", "nvgpt")
    final_response = []
    for idx, prompt_dict in enumerate(prompt_dict_list):
        response = generate(
            model,
            inputs=prompt_dict.get('prompt'),
            tokens_to_generate=length_params['max_length'],
            all_probs=sampling_params['all_probs'],
            compute_logprob=sampling_params['compute_logprob'],
            temperature=sampling_params['temperature'],
            add_BOS=sampling_params['add_BOS'],
            top_k=sampling_params['top_k'],
            top_p=sampling_params['top_p'],
            greedy=sampling_params['use_greedy'],
            repetition_penalty=sampling_params['repetition_penalty'],
            end_strings=sampling_params['end_strings'],
            min_tokens_to_generate=length_params['min_length'],
            compute_attention_mask=sampling_params.get("compute_attention_mask", True),
            image_list=prompt_dict.get('image'),
            **strategy_args,
        )

        # Regular expression pattern to match the sequence
        pattern = re.compile(rf'{DEFAULT_IM_START_TOKEN}( ⁇ )+{DEFAULT_IM_END_TOKEN}')
        pattern_nvgpt = re.compile(rf'{DEFAULT_IM_START_TOKEN}({DEFAULT_IMAGE_PATCH_TOKEN})+{DEFAULT_IM_END_TOKEN}')
        combined_pattern = re.compile(f'{pattern.pattern}|{pattern_nvgpt.pattern}')
        clean_text = re.sub(combined_pattern, '<image>', response['sentences'][0])

        clean_response = clean_text

        if conv_template == "nvgpt":
            labels_str_regexp = re.compile(f"<extra_id_2>quality:.*\n")
            last_match_end_position = None
            for match in re.finditer(labels_str_regexp, clean_response):
                last_match_end_position = match.end()
            if last_match_end_position is not None:
                clean_response = clean_response[last_match_end_position:]
            clean_response = clean_response.strip("<extra_id_1>")
        elif conv_template == "llama_2":
            clean_response = clean_response.rsplit("[/INST] ", 1)[-1]
        elif conv_template == "v1":
            clean_response = clean_response.rsplit("ASSISTANT: ", 1)[-1]

        clean_response = clean_response.strip()
        response["clean_text"] = clean_text
        response["clean_response"] = clean_response
        final_response.append(response)

        if torch.cuda.current_device() == 0:
            print(f"------------- PROMPT {idx} of {len(prompt_dict_list)} ------------ ")
            print(clean_text)
            print()
            print(f"CLEAN RESPONSE: {clean_response}")
            print("---------------------------------------------\n")

    return final_response


def get_computeprob_response(tokenizer, response, inputs):
    if parallel_state.is_pipeline_first_stage() or parallel_state.is_pipeline_last_stage():
        # we only have a response on the first and last pipeline stages
        compute_prob_response = {}
        new_token_ids = []
        new_tokens = []
        new_texts = []
        log_probs = []
        full_logprobs = []
        offsets = []
        for batch_id in range(len(response['tokens'])):
            if isinstance(inputs, (list, tuple)):
                if isinstance(inputs[0], str):
                    new_token_id = tokenizer.text_to_ids(inputs[batch_id])
                    new_text = inputs[batch_id]
                    token_len = len(new_token_id)
                elif isinstance(inputs[0], torch.Tensor):
                    token_len = int(inputs[1][batch_id].item())
                    new_token_id = inputs[0][batch_id][:token_len].tolist()
                    new_text = tokenizer.ids_to_text(new_token_id)
                else:
                    raise TypeError(
                        f"Unsupported type of `inputs[0]`: {type(inputs[0])}. Supported types: `str`, `torch.Tensor`."
                    )
            else:
                raise TypeError(
                    f"Unsupported type of parameter `inputs`: {type(inputs)}. Supported types: `list` and `tuple`"
                )
            new_token_ids.append(new_token_id)
            new_tokens.append(response['tokens'][batch_id][:token_len])
            new_texts.append(new_text)
            log_probs.append(response['logprob'][batch_id][:token_len])
            full_logprobs.append(response['full_logprob'][batch_id][:token_len])
            offsets.append(response['offsets'][batch_id][:-1])
        compute_prob_response['sentences'] = new_texts
        compute_prob_response['tokens'] = new_tokens
        compute_prob_response['token_ids'] = new_token_ids
        compute_prob_response['logprob'] = log_probs
        compute_prob_response['full_logprob'] = full_logprobs
        compute_prob_response['offsets'] = offsets
        return compute_prob_response
    else:
        # intermediate stages
        return None


def get_batch(model, tokenizer, context_tokens):
    """Generate batch from context tokens."""
    # Move to GPU.
    tokens = context_tokens.contiguous().cuda()
    # Get the attention mask and postition ids.
    attention_mask, _, position_ids = get_ltor_masks_and_position_ids(
        tokens,
        tokenizer.eos_id,
        model.cfg.get('reset_position_ids', False),
        model.cfg.get('reset_attention_mask', False),
        model.cfg.get('eod_mask_loss', False),
    )

    return tokens, attention_mask, position_ids


def tab_logits(logits, min_id, max_id, filter_value=-float('Inf')):
    logits[:, :min_id] = filter_value
    logits[:, max_id:] = filter_value
    return logits


def top_k_logits(logits, top_k=0, top_p=0.0, filter_value=-float('Inf'), started=None):
    """
       This function has been mostly taken from huggingface conversational
         ai code at
         https://medium.com/huggingface/how-to-build-a-state-of-the-art-
              conversational-ai-with-transfer-learning-2d818ac26313

        @param logits: logits tensor
        @param top_k: keep only top k tokens with highest probability
        @param top_p: keep the top tokens with cumulative probability
        @filter_value: value to set filtered tokens to
        @started: a tensor of bools indicating whether the text generation starts for the batch
        returns the filtered logits
    """
    if top_k > 0:
        # Remove all tokens with a probability less than the
        # last token of the top-k
        indices_to_remove = logits < torch.topk(logits, top_k)[0][..., -1, None]
        if started is not None:
            for i in np.arange(indices_to_remove.size(0))[started.cpu().numpy()]:
                logits[i, indices_to_remove[i]] = filter_value
        else:
            logits[indices_to_remove] = filter_value

    if top_p > 0.0:
        # Cconvert to 1D
        sorted_logits, sorted_indices = torch.sort(logits, descending=True, dim=-1)
        cumulative_probs = torch.cumsum(F.softmax(sorted_logits, dim=-1), dim=-1)

        # Remove tokens with cumulative probability above the threshold
        sorted_indices_to_remove = cumulative_probs > top_p
        # Shift the indices to the right to keep also the first token
        # above the threshold
        sorted_indices_to_remove[..., 1:] = sorted_indices_to_remove[..., :-1].clone()
        sorted_indices_to_remove[..., 0] = 0
        if started is not None:
            for i in np.arange(sorted_indices.size(0))[started.cpu().numpy()]:
                indices_to_remove = sorted_indices[i][sorted_indices_to_remove[i]]
                logits[i, indices_to_remove] = filter_value
        else:
            for i in range(sorted_indices.size(0)):
                indices_to_remove = sorted_indices[i][sorted_indices_to_remove[i]]
                logits[i, indices_to_remove] = filter_value

    return logits


def repetition_penalty(logits, repetition_penalty, used_tokens):
    """ Implement the repetition penalty, check paper
    https://arxiv.org/pdf/1909.05858.pdf
    """
    if used_tokens is not None and repetition_penalty != 1.0:
        logits_update = torch.gather(logits, 1, used_tokens)
        logits = torch.scatter(logits, 1, used_tokens, logits_update / repetition_penalty)
    return logits


def get_model_parallel_src_rank():
    """Calculate the global rank corresponding to the first local rank
    in the model parallel group."""
    world_size = torch.distributed.get_world_size()
    all_ranks = np.arange(world_size)
    tp_size = parallel_state.get_tensor_model_parallel_world_size()
    pp_size = parallel_state.get_pipeline_model_parallel_world_size()
    # [pipeline dim, data parallel, tensor dim]
    all_ranks = all_ranks.reshape(pp_size, -1, tp_size)
    dp_rank = parallel_state.get_data_parallel_rank()
    return all_ranks[:, dp_rank, :].min()


def send_generate_info(
    context_tokens_tensor,
    context_length_tensor,
    tokens_to_generate,
    all_probs,
    compute_logprob,
    temperature,
    top_k,
    top_p,
    greedy,
    repetition_penalty,
    min_tokens_to_generate,
    end_strings,
    random_seed,
):
    """
    Needs to be synced up with receive_generate_info
    """
    model_parallel_group = parallel_state.get_model_parallel_group()
    src = get_model_parallel_src_rank()
    if random_seed is None:
        random_seed = -1  # to be able to convert to float
    # Send the sizes of the tensors
    input_info = [
        context_tokens_tensor.size(0),  # batch_size
        context_tokens_tensor.size(1),  # seq_len
        tokens_to_generate,
        all_probs,
        compute_logprob,  # whether to compute log probabilities matrix
        temperature,
        top_k,
        top_p,
        greedy,
        repetition_penalty,
        min_tokens_to_generate,
        random_seed,
    ]
    input_info_tensor = torch.cuda.FloatTensor(input_info)
    torch.distributed.broadcast(input_info_tensor, src, model_parallel_group)

    # Send variables to all ranks
    torch.distributed.broadcast(context_length_tensor, src, model_parallel_group)
    torch.distributed.broadcast(context_tokens_tensor, src, model_parallel_group)

    # send end strings
    string_tensor = torch.as_tensor(
        np.frombuffer(pickle.dumps(end_strings), dtype=np.int8), device=torch.cuda.current_device()
    )
    size = torch.as_tensor([string_tensor.size(0)], device=torch.cuda.current_device(), dtype=torch.int64)
    torch.distributed.broadcast(size, src, model_parallel_group)
    torch.distributed.broadcast(string_tensor, src, model_parallel_group)


def receive_generate_info():
    """
    Needs to be synced up with send_generate_info
    """
    model_parallel_group = parallel_state.get_model_parallel_group()
    src = get_model_parallel_src_rank()
    input_info_tensor = torch.empty(12, dtype=torch.float32, device=torch.cuda.current_device())
    torch.distributed.broadcast(input_info_tensor, src, model_parallel_group)
    batch_size = int(input_info_tensor[0].item())
    seq_len = int(input_info_tensor[1].item())
    tokens_to_generate = int(input_info_tensor[2].item())
    all_probs = bool(input_info_tensor[3].item())
    compute_logprob = bool(input_info_tensor[4].item())  # whether to compute log probabilities matrix
    temperature = float(input_info_tensor[5].item())
    top_k = int(input_info_tensor[6].item())
    top_p = float(input_info_tensor[7].item())
    greedy = bool(input_info_tensor[8].item())
    repetition_penalty = float(input_info_tensor[9].item())
    min_tokens_to_generate = int(input_info_tensor[10].item())
    random_seed = int(input_info_tensor[11].item())
    if random_seed == -1:  # was converted to -1 before broadcast
        random_seed = None

    context_length_tensor = torch.empty(batch_size, dtype=torch.int64, device=torch.cuda.current_device())
    context_tokens_tensor = torch.empty(batch_size, seq_len, dtype=torch.int64, device=torch.cuda.current_device())
    # Send variables to all ranks
    torch.distributed.broadcast(context_length_tensor, src, model_parallel_group)
    torch.distributed.broadcast(context_tokens_tensor, src, model_parallel_group)

    array_size = torch.empty(1, dtype=torch.int64, device=torch.cuda.current_device())
    torch.distributed.broadcast(array_size, src, model_parallel_group)

    string_tensor = torch.empty(array_size[0], dtype=torch.int8, device=torch.cuda.current_device())
    torch.distributed.broadcast(string_tensor, src, model_parallel_group)
    bytes = string_tensor.cpu().numpy().tobytes()
    end_strings = pickle.loads(bytes)

    return (
        context_length_tensor,
        context_tokens_tensor,
        tokens_to_generate,
        all_probs,
        compute_logprob,
        temperature,
        top_k,
        top_p,
        greedy,
        repetition_penalty,
        min_tokens_to_generate,
        end_strings,
        random_seed,
    )


def synced_generate(
    model,
    inference_strategy,
    context_tokens_tensor,
    context_length_tensor,
    tokens_to_generate,
    all_probs,
    temperature,
    top_k=0,
    top_p=0.0,
    greedy=False,
    compute_attention_mask=True,
    compute_logprob=False,
    repetition_penalty=1.2,
    end_strings=[],
    mode="teacher-forced",
    min_tokens_to_generate=0,
    vocab_size=256000,
    image_list=None,
):
    context_length = context_length_tensor.min().item()
    tokenizer = model.tokenizer
    if isinstance(tokenizer, TabularTokenizer):
        batch_token_iterator = tab_sample_sequence_batch(
            model,
            inference_strategy,
            context_tokens_tensor,
            context_length_tensor,
            tokens_to_generate,
            all_probs,
            compute_attention_mask=compute_attention_mask,
            temperature=temperature,
        )
    else:
        extra={
            "top_p": top_p,
            "top_k": top_k,
            "greedy": greedy,
            "repetition_penalty": repetition_penalty,
            "min_tokens_to_generate": min_tokens_to_generate,
            "vocab_size": vocab_size
        }
        if mode == "teacher-forced":
            func = sample_sequence_batch_teacherforced
            print("Doing teacher forced")
        elif mode in ["greedy", "multinomial"]:
            func = sample_sequence_batch
            if mode == "multinomial":
                extra["temperature"] = 0.7
                extra["greedy"] = False
                print("Doing multinomial")
            else:
                print("Doing greedy")
        batch_token_iterator = func(
            model,
            inference_strategy,
            context_tokens_tensor,
            context_length_tensor,
            tokens_to_generate,
            all_probs,
            compute_attention_mask=compute_attention_mask,
            compute_logprob=compute_logprob,
            temperature=temperature,
            end_strings=end_strings,
            extra=extra,
            image_list=image_list,
        )

    for tokens, lengths, output_logits, full_logits in batch_token_iterator:
        context_length += 1

    if parallel_state.is_pipeline_last_stage():
        src = parallel_state.get_pipeline_model_parallel_last_rank()
        group = parallel_state.get_embedding_group()
        if compute_logprob:
            torch.distributed.broadcast(output_logits, src, group)
        if all_probs:
            src = parallel_state.get_pipeline_model_parallel_last_rank()
            group = parallel_state.get_embedding_group()
            torch.distributed.broadcast(full_logits, src, group)

    else:
        if parallel_state.is_pipeline_first_stage():
            src = parallel_state.get_pipeline_model_parallel_last_rank()
            group = parallel_state.get_embedding_group()

            if compute_logprob:
                precision = model._trainer.precision
                dtype = torch.float32

                output_logits = torch.empty(
                    tokens.size(0), context_length - 1, dtype=dtype, device=torch.device("cuda")
                )
                torch.distributed.broadcast(output_logits, src, group)

            if all_probs:
                src = parallel_state.get_pipeline_model_parallel_last_rank()
                group = parallel_state.get_embedding_group()
                full_logits = torch.empty(
                    tokens.size(0),
                    context_length - 1,
                    model.padded_vocab_size,
                    dtype=dtype,
                    device=torch.device("cuda"),
                )
                torch.distributed.broadcast(full_logits, src, group)
    # import ipdb; ipdb.set_trace()
    if tokens is not None:
        return tokens[:, :, :context_length], output_logits, full_logits


def generate(
    model,
    inputs=None,
    tokens_to_generate=0,
    all_probs=False,
    temperature=1.0,
    add_BOS=False,
    top_k=0,
    top_p=0.0,
    greedy=False,
    compute_attention_mask=True,
    compute_logprob=False,
    repetition_penalty=1.0,
    end_strings=['<|endoftext|>'],
    mode="teacher-forced",
    vocab_size=256000,
    image_list=None,
    min_tokens_to_generate=0,
    random_seed=None,
    **strategy_args,
) -> OutputType:
    """
    Args:
        model (NLPModel): text generative model
        inputs (Union[tuple, List[str]]): if it is a tuple, it is assumed to be (context_tokens_tensor, context_length_tensor). Otherwise it it a list of prompt text strings
        tokens_to_generate (int): The maximum length of the tokens to be generated.
        all_probs (bool): Return the log prob for all the tokens
        temperature (float): sampling temperature
        add_BOS (bool): add the bos token at the begining of the prompt
        top_k (int): The number of highest probability vocabulary tokens to keep for top-k-filtering.
        top_p (float): If set to float < 1, only the most probable tokens with probabilities that add up to top_p or higher are kept for generation.
        greedy (bool):  Whether or not to use sampling ; use greedy decoding otherwise
        repetition_penalty (float): The parameter for repetition penalty. 1.0 means no penalty
        min_tokens_to_generate (int): The minimum length of the tokens to be generated
        random_seed (int): can set to fix random seed for reproducibility. If None, we do not set random seed, so
            the behavior of generation will depend on whether the seed was set earlier or not.
        strategy_args, the extra arguments are treated as inference strategy arguments
        end_strings, a list of strings to stop generation when they are encountered in the output.
    Returns:
        OutputType: It generates the output in a dictionary type. It has the following keys:
            sentences: List[str], output sentences
            tokens: List[List[str]], output sentences borken into tokens
            logprob: List[Tensor], log prob of generated tokens
            full_logprob: List[Tensor], log prob of all the tokens in the vocab
            token_ids: List[Tensor], output sentence token ids
            offsets: List[List[int]]  # list of tokens start positions in text
    """
    if 'strategy' in strategy_args:
        inference_strategy = strategy_args['strategy']
    else:
        inference_strategy = model_inference_strategy_dispatcher(model, **strategy_args)
    tokenizer = model.tokenizer
    if torch.distributed.get_rank() == get_model_parallel_src_rank():
        if isinstance(inputs, tuple):
            context_tokens_tensor, context_length_tensor = inputs
        else:
            context_tokens_tensor, context_length_tensor = inference_strategy.tokenize_batch(
                inputs, tokens_to_generate, add_BOS
            )

        send_generate_info(
            context_tokens_tensor,
            context_length_tensor,
            tokens_to_generate,
            all_probs,
            compute_logprob,
            temperature,
            top_k,
            top_p,
            greedy,
            repetition_penalty,
            min_tokens_to_generate,
            end_strings,
            random_seed,
        )
    else:
        (
            context_length_tensor,
            context_tokens_tensor,
            tokens_to_generate,
            all_probs,
            compute_logprob,
            temperature,
            top_k,
            top_p,
            greedy,
            repetition_penalty,
            min_tokens_to_generate,
            end_strings,
            random_seed,
        ) = receive_generate_info()

    if random_seed is not None:
        seed_everything(random_seed)

    output = synced_generate(
        model,
        inference_strategy,
        context_tokens_tensor,
        context_length_tensor,
        tokens_to_generate,
        all_probs,
        temperature,
        compute_attention_mask=compute_attention_mask,
        compute_logprob=compute_logprob,
        top_k=top_k,
        top_p=top_p,
        greedy=greedy,
        repetition_penalty=repetition_penalty,
        end_strings=end_strings,
        mode=mode,
        min_tokens_to_generate=min_tokens_to_generate,
        vocab_size=vocab_size,
        image_list=image_list,
    )
    special_tokens = set()
    if hasattr(tokenizer, 'pad_token') and tokenizer.pad_token is not None:
        special_tokens.add(tokenizer.pad_token)
    if hasattr(tokenizer, 'eos_token') and tokenizer.eos_token is not None:
        special_tokens.add(tokenizer.eos_token)
    if hasattr(tokenizer, 'bos_token') and tokenizer.bos_token is not None:
        special_tokens.add(tokenizer.bos_token)
    if hasattr(tokenizer, 'cls_token') and tokenizer.cls_token is not None:
        special_tokens.add(tokenizer.cls_token)
    if hasattr(tokenizer, 'unk_token') and tokenizer.unk_token is not None:
        special_tokens.add(tokenizer.unk_token)
    if hasattr(tokenizer, 'sep_token') and tokenizer.sep_token is not None:
        special_tokens.add(tokenizer.sep_token)
    if hasattr(tokenizer, 'mask_token') and tokenizer.mask_token is not None:
        special_tokens.add(tokenizer.mask_token)
    if output is not None:
        decode_tokens, output_logits, full_logits = output
        resp_sentences = []
        resp_sentences_seg = []

        decode_tokens = decode_tokens.cpu().numpy().tolist()
        # import ipdb; ipdb.set_trace()
        for decode_token in decode_tokens:
            is_speech = False
            for token in decode_token[0]:
                if token > vocab_size-1:
                    is_speech = True
                    break
            if is_speech:
                resp_sentences.append("")
                resp_sentences_seg.append([""])
                continue
            sentence = tokenizer.ids_to_text(decode_token)
            resp_sentences.append(sentence)
            if not isinstance(tokenizer, TabularTokenizer):
                words = []
                for token in decode_token:
                    if not isinstance(token, Iterable):
                        token = [token]
                    word = tokenizer.ids_to_tokens(token)
                    if isinstance(word, Iterable):
                        word = word[0]
                    if hasattr(tokenizer.tokenizer, 'byte_decoder'):
                        word = bytearray([tokenizer.tokenizer.byte_decoder[c] for c in word]).decode(
                            'utf-8', errors='replace'
                        )
                    words.append(word)
                resp_sentences_seg.append(words)
            else:
                words = tokenizer.text_to_tokens(sentence)
                resp_sentences_seg.append(words)

        # # offsets calculation
        # all_offsets = []
        # for item in resp_sentences_seg:
        #     offsets = [0]
        #     for index, token in enumerate(item):
        #         if index != len(item) - 1:
        #             if token in special_tokens:
        #                 offsets.append(offsets[-1])
        #             else:
        #                 offsets.append(len(token) + offsets[-1])
        #     all_offsets.append(offsets)

        output = {}
        output['sentences'] = resp_sentences
        output['tokens'] = resp_sentences_seg
        output['logprob'] = output_logits
        output['full_logprob'] = full_logits
        output['token_ids'] = decode_tokens
        # output['offsets'] = all_offsets
        output = inference_strategy.post_generation_process(output)
        return output


def switch(val1, val2, boolean):
    boolean = boolean.type_as(val1)
    return (1 - boolean) * val1 + boolean * val2


def sample_sequence_batch(
    model,
    inference_strategy,
    context_tokens,
    context_lengths,
    tokens_to_generate,
    all_probs=False,
    compute_attention_mask=True,
    compute_logprob=False,
    type_ids=None,
    temperature=None,
    end_strings=['<|endoftext|>'],
    image_list=None,
    extra={},
):
    # Importing here to avoid circular import errors

    app_state = AppState()
    micro_batch_size = context_tokens.shape[0]
    _reconfigure_microbatch_calculator(
        rank=app_state.global_rank,
        rampup_batch_size=None,
        global_batch_size=micro_batch_size,
        micro_batch_size=micro_batch_size,
        data_parallel_size=1,
    )
    assert (
        model.cfg.get('activations_checkpoint_granularity', None) is None
    ), 'activations_checkpoint_granularity should be None during inference. Disable it in the model config if restoring from nemo or in hparams.yaml if restoring from PTL checkpoint'
    assert (
        model.cfg.get('activations_checkpoint_method', None) is None
    ), 'activations_checkpoint_method should be None during inference. Disable it in the model config if restoring from nemo or in hparams.yaml if restoring from PTL checkpoint'

    tokenizer = model.tokenizer
    # initialize the batch
    with torch.no_grad():
        context_length = context_lengths.min().item()
        inference_strategy.init_batch(context_tokens, context_length, compute_attention_mask)
        # added eos_id to support the function generate_samples_eval that passes
        # eos_id as an argument and needs termination when that id id found.
        eod_id = tokenizer.eos_id
        counter = 0

        batch_size = context_tokens.size(0)
        is_done = torch.zeros([batch_size]).byte().cuda()
        tokens = context_tokens
        output_logits = None
        all_generated_indices = None  # used to track all generated indices
        # Generate enough tokens for the longest sequence
        maxlen = tokens_to_generate + context_lengths.max().item()

        maxlen = inference_strategy.clip_max_len(maxlen)

        lengths = torch.ones([batch_size]).long().cuda() * maxlen

        while context_length < maxlen:
<<<<<<< HEAD
            batch, tensor_shape = inference_strategy.prepare_batch_at_step(
                tokens, maxlen, micro_batch_size, counter, context_length, compute_attention_mask, extra["vocab_size"]
            )
            # print(batch[0].shape)
            # print(batch[0])
            # print(tensor_shape)
            # batch[0] = batch[0][:,0,:].reshape(batch_size, tensor_shape[0])
            # print(batch[0])
            # import ipdb; ipdb.set_trace()
            if media_tensor is not None:
=======
            if image_list is not None:
>>>>>>> d3237d55
                batch, tensor_shape = inference_strategy.prepare_batch_at_step(
                    tokens, maxlen, micro_batch_size, counter, context_length, compute_attention_mask, image_list
                )
            else:
                batch, tensor_shape = inference_strategy.prepare_batch_at_step(
                    tokens, maxlen, micro_batch_size, counter, context_length, compute_attention_mask, extra["vocab_size"]
                )
            output = inference_strategy.forward_step(batch, tensor_shape)
            # import ipdb; ipdb.set_trace()

            if parallel_state.is_pipeline_last_stage():

                if compute_logprob:
                    output = output[0]['logits']
                    output = tensor_parallel.gather_from_tensor_model_parallel_region(output)
                    assert output is not None
                    logits = output[:, -1].view(batch_size, -1).contiguous()
                    raise NotImplementedError("No support for 2D speech tokens :(")
                else:
                    logits = output[0]['logits'][:, -1].contiguous()
                    logits = tensor_parallel.gather_from_tensor_model_parallel_region(logits)
                    assert logits is not None
                    logits = logits.view(batch_size, -1)
                    speech_logits = output[0]['speech_logits'][:, -1].contiguous()

                # make sure it will generate at least min_length
                min_length = extra.get('min_tokens_to_generate', 0)
                if min_length > 0:
                    within_min_length = (context_length - context_lengths) < min_length
                    logits[within_min_length, eod_id] = -float('Inf')

                # make sure it won't sample outside the vocab_size range
                logits[:, extra["vocab_size"] + 1024 :] = -float('Inf')

                # started indicates whether the current token step passes the context_length, so we make sure not to overwrite the context tokens

                started = context_lengths <= context_length
                if extra.get('greedy', False):
                    prev = torch.argmax(logits, dim=-1).view(-1)
                    prev_speech = torch.argmax(speech_logits, dim=1)
                    for i in range(7):
                        prev_speech[:, i] = prev_speech[:, i] + extra["vocab_size"] + 1024 * (i + 1)
                elif extra.get('temperature', 0.) > 0.:
                    # print(logits.shape)
                    # print(speech_logits.shape)
                    temperature = extra.get('temperature', 0.)
                    prev_dist = torch.nn.functional.softmax(logits / temperature, dim=-1)
                    prev = torch.multinomial(prev_dist[0], 1).view(-1)
                    prev_speech_dist = torch.nn.functional.softmax(speech_logits / temperature, dim=1)
                    prev_speech = torch.zeros(1, 7,device=prev_speech_dist.device)
                    for i in range(7):
                        prev_speech[0, i] = torch.multinomial(prev_speech_dist[0,:,i], 1) + extra["vocab_size"] + 1024 * (i + 1)
                        # prev_speech[:, i] = prev_speech[:, i] + extra["vocab_size"] + 1024 * (i + 1)
                else:
                    raise NotImplementedError("No support for 2D speech tokens :(")
                    logits = logits.float()
                    logits /= temperature
                    # handle repetition penality
                    logits = repetition_penalty(logits, extra.get('repetition_penalty', 1.2), all_generated_indices)
                    logits = top_k_logits(
                        logits, top_k=extra.get('top_k', 0), top_p=extra.get('top_p', 0.9), started=started
                    )
                    probs = F.softmax(logits, dim=-1)
                    prev = torch.multinomial(probs, num_samples=1).view(-1)

                # Clamp the predicted out of vocabulary tokens
                prev = torch.clamp(prev, max=extra["vocab_size"] - 1 + 1024)
                # new_tokens = switch(tokens[:, 0, context_length].view(-1), prev, started)
                new_0th_tokens = switch(tokens[:, 0, context_length].view(-1), prev, started)
                is_speech = new_0th_tokens >= extra["vocab_size"]
                # is_speech = new_tokens >= extra["vocab_size"]
                speech_tokens = torch.zeros([batch_size, 7], device=tokens.device)
                for i in range(7):
                    speech_tokens[:, i] = switch(
                        tokens[:, i + 1, context_length].view(-1), prev_speech[:, i], started
                    ) * is_speech.to(torch.float)

                # Replace sampled tokens w/ done token if EOD has already been sampled
                # new_tokens = switch(new_tokens, eod_id, is_done)
                new_0th_tokens = switch(new_0th_tokens, eod_id, is_done)
                for i in range(7):
                    speech_tokens[:, i] = switch(speech_tokens[:, i].view(-1), eod_id, is_done) * is_speech.to(
                        torch.float
                    )

                # post process the inference tokens based on the strategy
                # inference_strategy.post_process(tokens, new_tokens, context_length)
                inference_strategy.post_process(tokens, new_0th_tokens, context_length)

                # Insert either new predicted or next prompt token
                tokens[:, 0, context_length] = new_0th_tokens
                for i in range(7):
                    tokens[:, i + 1, context_length] = speech_tokens[:, i]

                if compute_logprob:
                    raise NotImplementedError("No support for 2D speech tokens :(")
                    if output_logits is None:
                        output = F.log_softmax(output[:, :context_length, :], 2)

                        indices = torch.unsqueeze(tokens[:, 1 : context_length + 1], 2)
                        output_logits = torch.gather(output, 2, indices).squeeze(2)
                        all_generated_indices = indices[:, :, 0]
                        if all_probs:
                            full_logits = output
                    else:
                        output = F.log_softmax(output, 2)
                        indices = torch.unsqueeze(new_tokens, 1).unsqueeze(2)
                        new_output_logits = torch.gather(output, 2, indices).squeeze(2)

                        # TODO(rprenger) we're copying output_logits every time.  Should pre-allocate
                        output_logits = torch.cat([output_logits, new_output_logits], 1)
                        all_generated_indices = torch.cat([all_generated_indices, indices[:, :, 0]], 1)
                        if all_probs:
                            full_logits = torch.cat([full_logits, output], 1)

                src = parallel_state.get_pipeline_model_parallel_last_rank()
                group = parallel_state.get_embedding_group()
                # torch.distributed.broadcast(new_tokens, src, group)
                torch.distributed.broadcast(new_0th_tokens, src, group)
                torch.distributed.broadcast(speech_tokens, src, group)

                # print(f"{context_length}: {prev}, {tokens[:, 0, context_length].view(-1)}")
                done_token = (prev == eod_id).byte() & started.byte()
                # done_token = inference_strategy.end_of_generation_condition(
                #     tokens[:, 0, : context_length + 1], prev, eod_id, end_strings
                # )
                # done_token = done_token.byte() & started.byte()

                just_finished = (done_token & ~is_done).bool()
                lengths[just_finished.view(-1)] = context_length
                is_done = is_done | done_token

                done = torch.all(is_done)
                src = parallel_state.get_pipeline_model_parallel_last_rank()
                group = parallel_state.get_pipeline_model_parallel_group()
                torch.distributed.broadcast(done, src, group)
                if compute_logprob:
                    if all_probs:
                        yield tokens, lengths, output_logits, full_logits
                    else:
                        yield tokens, lengths, output_logits, None
                else:
                    yield tokens, lengths, None, None

            else:
                if parallel_state.is_pipeline_first_stage():
                    src = parallel_state.get_pipeline_model_parallel_last_rank()
                    group = parallel_state.get_embedding_group()
                    new_tokens = torch.empty_like(tokens[:, context_length])
                    torch.distributed.broadcast(new_tokens, src, group)
                    tokens[:, context_length] = new_tokens
                    yield tokens, None, None, None
                else:
                    yield None, None, None, None

                done = torch.cuda.ByteTensor([0])
                src = parallel_state.get_pipeline_model_parallel_last_rank()
                group = parallel_state.get_pipeline_model_parallel_group()
                torch.distributed.broadcast(done, src, group)

            context_length += 1
            counter += 1
            if done:
                break


def sample_sequence_batch_teacherforced(
    model,
    inference_strategy,
    context_tokens,
    context_lengths,
    tokens_to_generate,
    all_probs=False,
    compute_attention_mask=True,
    compute_logprob=False,
    type_ids=None,
    temperature=None,
    end_strings=['<|endoftext|>'],
    extra={},
):
    # Importing here to avoid circular import errors

    app_state = AppState()
    micro_batch_size = context_tokens.shape[0]
    _reconfigure_microbatch_calculator(
        rank=app_state.global_rank,
        rampup_batch_size=None,
        global_batch_size=micro_batch_size,
        micro_batch_size=micro_batch_size,
        data_parallel_size=1,
    )
    assert (
        model.cfg.get('sequence_parallel', False) == False
    ), 'sequence_parallel should be False during inference. Disable it in the model config if restoring from nemo or in hparams.yaml if restoring from PTL checkpoint'
    assert (
        model.cfg.get('activations_checkpoint_granularity', None) is None
    ), 'activations_checkpoint_granularity should be None during inference. Disable it in the model config if restoring from nemo or in hparams.yaml if restoring from PTL checkpoint'
    assert (
        model.cfg.get('activations_checkpoint_method', None) is None
    ), 'activations_checkpoint_method should be None during inference. Disable it in the model config if restoring from nemo or in hparams.yaml if restoring from PTL checkpoint'

    tokenizer = model.tokenizer
    # initialize the batch
    with torch.no_grad():
        context_length = 10
        inference_strategy.init_batch(context_tokens, context_length, compute_attention_mask)
        # added eos_id to support the function generate_samples_eval that passes
        # eos_id as an argument and needs termination when that id id found.
        eod_id = tokenizer.eos_id
        counter = 0

        batch_size = context_tokens.size(0)
        is_done = torch.zeros([batch_size]).byte().cuda()
        tokens = context_tokens.detach().clone()
        output_logits = None
        all_generated_indices = None  # used to track all generated indices
        # Generate enough tokens for the longest sequence
        maxlen = tokens_to_generate

        maxlen = inference_strategy.clip_max_len(maxlen)

        lengths = torch.ones([batch_size]).long().cuda() * maxlen
        while context_length < maxlen:
            batch, tensor_shape = inference_strategy.prepare_batch_at_step(
                context_tokens, maxlen, micro_batch_size, counter, context_length, compute_attention_mask, extra["vocab_size"]
            )
            # print(batch[0].shape)
            # print(batch[0])
            # print(tensor_shape)
            # batch[0] = batch[0][:,0,:].reshape(batch_size, tensor_shape[0])
            # import ipdb; ipdb.set_trace()
            output = inference_strategy.forward_step(batch, tensor_shape)
            # import ipdb; ipdb.set_trace()

            if parallel_state.is_pipeline_last_stage():

                if compute_logprob:
                    raise NotImplementedError("No support for 2D speech tokens :(")
                    output = output[0]['logits']
                    output = tensor_parallel.gather_from_tensor_model_parallel_region(output)
                    assert output is not None
                    logits = output[:, -1].view(batch_size, -1).contiguous()
                else:
                    logits = output[0]['logits'][:, -1].contiguous()
                    logits = tensor_parallel.gather_from_tensor_model_parallel_region(logits)
                    assert logits is not None
                    logits = logits.view(batch_size, -1)
                    speech_logits = output[0]['speech_logits'][:, -1].contiguous()

                # make sure it will generate at least min_length
                min_length = extra.get('min_tokens_to_generate', 0)
                if min_length > 0:
                    within_min_length = (context_length - context_lengths) < min_length
                    logits[within_min_length, eod_id] = -float('Inf')

                # make sure it won't sample outside the vocab_size range
                logits[:, extra["vocab_size"] + 1024 :] = -float('Inf')

                # started indicates whether the current token step passes the context_length, so we make sure not to overwrite the context tokens

                # started = context_lengths <= context_length
                started = torch.cuda.BoolTensor([True])
                if extra.get('greedy', False):
                    prev = torch.argmax(logits, dim=-1).view(-1)
                    prev_speech = torch.argmax(speech_logits, dim=1)
                    for i in range(7):
                        prev_speech[:, i] = prev_speech[:, i] + extra["vocab_size"] + 1024 * (i + 1)
                else:
                    raise NotImplementedError("No support for 2D speech tokens :(")
                    logits = logits.float()
                    logits /= temperature
                    # handle repetition penality
                    logits = repetition_penalty(logits, extra.get('repetition_penalty', 1.2), all_generated_indices)
                    logits = top_k_logits(
                        logits, top_k=extra.get('top_k', 0), top_p=extra.get('top_p', 0.9), started=started
                    )
                    probs = F.softmax(logits, dim=-1)
                    prev = torch.multinomial(probs, num_samples=1).view(-1)

                # Clamp the predicted out of vocabulary tokens
                prev = torch.clamp(prev, max=extra["vocab_size"] - 1 + 1024)
                # new_tokens = switch(tokens[:, 0, context_length].view(-1), prev, started)
                new_0th_tokens = switch(tokens[:, 0, context_length].view(-1), prev, started)
                is_speech = new_0th_tokens >= extra["vocab_size"]
                # is_speech = new_tokens >= extra["vocab_size"]
                speech_tokens = torch.zeros([batch_size, 7], device=tokens.device)
                for i in range(7):
                    speech_tokens[:, i] = switch(
                        tokens[:, i + 1, context_length].view(-1), prev_speech[:, i], started
                    ) * is_speech.to(torch.float)

                # Replace sampled tokens w/ done token if EOD has already been sampled
                # new_tokens = switch(new_tokens, eod_id, is_done)
                new_0th_tokens = switch(new_0th_tokens, eod_id, is_done)
                for i in range(7):
                    speech_tokens[:, i] = switch(speech_tokens[:, i].view(-1), eod_id, is_done) * is_speech.to(
                        torch.float
                    )

                # post process the inference tokens based on the strategy
                # inference_strategy.post_process(tokens, new_tokens, context_length)
                inference_strategy.post_process(tokens, new_0th_tokens, context_length)

                # Insert either new predicted or next prompt token
                tokens[:, 0, context_length] = new_0th_tokens
                for i in range(7):
                    tokens[:, i + 1, context_length] = speech_tokens[:, i]

                if compute_logprob:
                    raise NotImplementedError("No support for 2D speech tokens :(")
                    if output_logits is None:
                        output = F.log_softmax(output[:, :context_length, :], 2)

                        indices = torch.unsqueeze(tokens[:, 1 : context_length + 1], 2)
                        output_logits = torch.gather(output, 2, indices).squeeze(2)
                        all_generated_indices = indices[:, :, 0]
                        if all_probs:
                            full_logits = output
                    else:
                        output = F.log_softmax(output, 2)
                        indices = torch.unsqueeze(new_tokens, 1).unsqueeze(2)
                        new_output_logits = torch.gather(output, 2, indices).squeeze(2)

                        # TODO(rprenger) we're copying output_logits every time.  Should pre-allocate
                        output_logits = torch.cat([output_logits, new_output_logits], 1)
                        all_generated_indices = torch.cat([all_generated_indices, indices[:, :, 0]], 1)
                        if all_probs:
                            full_logits = torch.cat([full_logits, output], 1)

                src = parallel_state.get_pipeline_model_parallel_last_rank()
                group = parallel_state.get_embedding_group()
                # torch.distributed.broadcast(new_tokens, src, group)
                torch.distributed.broadcast(new_0th_tokens, src, group)
                torch.distributed.broadcast(speech_tokens, src, group)

                done_token = (prev == eod_id).byte() & started.byte()
                # done_token = inference_strategy.end_of_generation_condition(
                #     tokens[:, 0, : context_length + 1], prev, eod_id, end_strings
                # )
                # done_token = done_token.byte() & started.byte()

                just_finished = (done_token & ~is_done).bool()
                lengths[just_finished.view(-1)] = context_length
                is_done = is_done | done_token

                done = torch.all(is_done)
                src = parallel_state.get_pipeline_model_parallel_last_rank()
                group = parallel_state.get_pipeline_model_parallel_group()
                torch.distributed.broadcast(done, src, group)
                if compute_logprob:
                    if all_probs:
                        yield tokens, lengths, output_logits, full_logits
                    else:
                        yield tokens, lengths, output_logits, None
                else:
                    yield tokens, lengths, None, None

            else:
                if parallel_state.is_pipeline_first_stage():
                    src = parallel_state.get_pipeline_model_parallel_last_rank()
                    group = parallel_state.get_embedding_group()
                    new_tokens = torch.empty_like(tokens[:, context_length])
                    torch.distributed.broadcast(new_tokens, src, group)
                    tokens[:, context_length] = new_tokens
                    yield tokens, None, None, None
                else:
                    yield None, None, None, None

                done = torch.cuda.ByteTensor([0])
                src = parallel_state.get_pipeline_model_parallel_last_rank()
                group = parallel_state.get_pipeline_model_parallel_group()
                torch.distributed.broadcast(done, src, group)

            context_length += 1
            counter += 1
            if done:
                break


def tab_sample_sequence_batch(
    model,
    inference_strategy,
    context_tokens,
    context_lengths,
    tokens_to_generate,
    all_probs=True,
    compute_attention_mask=True,
    type_ids=None,
    temperature=None,
):
    app_state = AppState()
    micro_batch_size = context_tokens.shape[0]
    _reconfigure_microbatch_calculator(
        rank=app_state.global_rank,
        rampup_batch_size=None,
        global_batch_size=micro_batch_size,
        micro_batch_size=micro_batch_size,
        data_parallel_size=1,
    )
    tokenizer = model.tokenizer
    sizes = tokenizer.code_column.sizes
    tokens_per_row = sum(sizes) + 1
    columns = tokenizer.code_column.columns
    num_columns = len(columns)
    tokenid_range = []
    for i in range(num_columns):
        tokenid_range.extend(tokenizer.code_column.get_range(i))
    # initialize the batch
    with torch.no_grad():
        context_length = context_lengths.min().item()
        inference_strategy.init_batch(context_tokens, context_length, compute_attention_mask)
        context = context_tokens[:, :context_length]
        # the context may start in the middle of the row,
        # calculate the offset according to the position of '\n' or '<|endoftext|>'
        positions = torch.where(context == tokenizer.eor)[1]
        if len(positions) == 0:
            positions = torch.where(context == tokenizer.eod)[1]
        if len(positions) != 0:
            max_position = positions.max().item()
            # TODO, need to make sure context of different batch have the same offset lengths")
            # otherwise, need to calculate offset per batch_id
            offset = (context_length - max_position - 1) % tokens_per_row
        else:
            offset = 0

        eod_id = tokenizer.eos_id

        counter = 0

        batch_size = context_tokens.size(0)
        is_done = torch.zeros([batch_size]).byte().cuda()
        tokens = context_tokens
        output_logits = None

        # Generate enough tokens for the longest sequence
        maxlen = tokens_to_generate + context_lengths.max().item()

        if maxlen > model.cfg.encoder_seq_length:
            maxlen = model.cfg.encoder_seq_length

        lengths = torch.ones([batch_size]).long().cuda() * maxlen

        while context_length < maxlen:
            batch, tensor_shape = inference_strategy.prepare_batch_at_step(
                tokens, maxlen, micro_batch_size, counter, context_length, compute_attention_mask
            )
            output = inference_strategy.forward_step(batch, tensor_shape)

            if parallel_state.is_pipeline_last_stage():
                output = output[0]['logits'].float()
                output = tensor_parallel.gather_from_tensor_model_parallel_region(output)
                assert output is not None
                output = output.float()
                logits = output[:, -1].view(batch_size, -1).contiguous()
                token_in_row = (counter + offset) % tokens_per_row
                logits = logits.float()
                logits /= temperature
                if token_in_row == tokens_per_row - 1:
                    # line break
                    eor_id = tokenizer.eor
                    eod_id = tokenizer.eos_id
                    min_id = min(eor_id, eod_id)
                    max_id = max(eor_id, eod_id) + 1
                    logits = tab_logits(logits, min_id, max_id)
                else:
                    # limit the range
                    min_id, max_id = tokenid_range[token_in_row]
                    logits = tab_logits(logits, min_id, max_id)
                probs = F.softmax(logits, dim=-1)
                prev = torch.multinomial(probs, num_samples=1).view(-1)
                started = context_lengths <= context_length
                # Clamp the out of vocabulary tokens.
                prev = torch.clamp(prev, max=tokenizer.vocab_size - 1)

                new_tokens = switch(tokens[:, context_length].view(-1), prev, started)

                # post process the inference tokens based on the strategy
                inference_strategy.post_process(tokens, new_tokens, context_length)

                tokens[:, context_length] = new_tokens

                if output_logits is None:
                    output_context = F.log_softmax(output[:, :context_length, :], 2)
                    indices = torch.unsqueeze(tokens[:, 1 : context_length + 1], 2)
                    output_logits = torch.gather(output_context, 2, indices).squeeze(2)
                    if all_probs:
                        full_logits = output_context
                else:
                    output_context = F.log_softmax(output, 2)
                    indices = torch.unsqueeze(new_tokens, 1).unsqueeze(2)
                    new_output_logits = torch.gather(output_context, 2, indices).squeeze(2)

                    # TODO(rprenger) we're copying output_logits every time.  Should pre-allocate
                    output_logits = torch.cat([output_logits, new_output_logits], 1)
                    if all_probs:
                        full_logits = torch.cat([full_logits, output_context], 1)

                src = parallel_state.get_pipeline_model_parallel_last_rank()
                group = parallel_state.get_embedding_group()
                torch.distributed.broadcast(new_tokens, src, group)

                done_token = (prev == eod_id).byte() & started.byte()
                just_finished = (done_token & ~is_done).bool()
                lengths[just_finished.view(-1)] = context_length
                is_done = is_done | done_token

                done = torch.all(is_done)
                src = parallel_state.get_pipeline_model_parallel_last_rank()
                group = parallel_state.get_pipeline_model_parallel_group()
                torch.distributed.broadcast(done, src, group)
                if all_probs:
                    yield tokens, lengths, output_logits, full_logits
                else:
                    yield tokens, lengths, output_logits, None

            else:
                if parallel_state.is_pipeline_first_stage():
                    src = parallel_state.get_pipeline_model_parallel_last_rank()
                    group = parallel_state.get_embedding_group()
                    new_tokens = torch.empty_like(tokens[:, context_length])
                    torch.distributed.broadcast(new_tokens, src, group)
                    tokens[:, context_length] = new_tokens
                    yield tokens, None, None, None
                else:
                    yield None, None, None, None

                done = torch.cuda.ByteTensor([0])
                src = parallel_state.get_pipeline_model_parallel_last_rank()
                group = parallel_state.get_pipeline_model_parallel_group()
                torch.distributed.broadcast(done, src, group)

            context_length += 1
            counter += 1
            if done:
                break


def sample_token_greedy(logits):
    """
    Greedy sampling. Returns the token with the highest probability, and corresponding log_prob.

    Args:
        logits: [batch_size, vocab_size] - unnormalized log probabilities of the next token

    Returns:
        log_probs: [batch_size] - log probabilities of the sampled tokens
        token_ids: [batch_size] - sampled token ids
    """
    log_probs, token_ids = torch.max(torch.nn.functional.log_softmax(logits, dim=-1), dim=-1)

    return log_probs, token_ids


def sample_token_topk(logits, top_k=0, top_p=0.0, temperature=1.0, filter_value=-float('Inf')):
    """
    Greedy sampling. Returns the token with the highest probability, and corresponding log_prob.

    Args:
        logits: [batch_size, vocab_size] - unnormalized log probabilities of the next token
        top_k: int - if > 0: only sample from top k tokens with highest probability
        top_p: float - if > 0.0: only sample from a subset of candidates, where the cumulative probability
        temperature: float - temperature for sampling
        filter_value: float - value to set filtered tokens to

    Returns:
        log_probs: [batch_size] - log probabilities of the sampled tokens
        token_ids: [batch_size] - sampled token ids
    """
    logits = logits.float()
    logits /= temperature
    logits = top_k_logits(logits, top_k=top_k, top_p=top_p, filter_value=filter_value)
    log_probs = torch.nn.functional.log_softmax(logits, dim=-1)

    token_ids = torch.multinomial(log_probs.exp(), num_samples=1).view(-1)
    log_probs = log_probs.gather(1, token_ids.unsqueeze(1)).squeeze(1)

    return log_probs, token_ids


def sample_token_topk_beam_search(logits: torch.Tensor, beam_size: int = 1, dim: int = -1, log_softmax: bool = True):
    """
    Beam search selection of top K predictions per target (dim). Returns the beam_size tokens ids with the highest
    probability and the corresponding log_prob per target

    Args:
        logits: [batch_size, vocab_size] or [batch_size, vocab_size] - unnormalized log probabilities of the next token,
        beam_size: int > 1 - number of tokens to return with the highest probability per target
        dim: int - dim of log_softmax and topk selection
        log_softmax: bool - if to calculate log softmax  for log probabilities


    Returns:
        log_probs: [batch_size, beam_size] - log probabilities of the sampled tokens
        token_ids: [batch_size, beam_size] - sampled token ids
    """
    if log_softmax:
        log_probs = torch.nn.functional.log_softmax(logits, dim=dim)
    else:
        log_probs = logits
    # get top candidates for each item in batch
    log_probs, token_ids = torch.topk(log_probs, beam_size, dim=dim)

    return log_probs, token_ids


def compute_beam_search_len_penalty(lengths: torch.Tensor, alpha: int) -> torch.Tensor:
    """
    Length penalty used in the beam search
    Args:
        lengths: lengths of decoded sequences
        alpha: params of the penalty
    Returns:
         tensor with the penalty value
    """
    return ((5 + lengths) / 6).pow(alpha)


def get_sampling_token_fn(sampling_method: str, sampling_kwargs: dict) -> Tuple[Callable, dict]:
    """
    Specifies the sampling function that takes in a tensor of logits [batch_size, vocab_size] and returns a tuple
    (tensor of log_probs [batch_size], tensor of sampled from logits [batch_size]).
    If the beam search is enabled, the sampling function returns tensors [batch_size, beam_size]

    Args:
        sampling_method: the sampling method to use in the decode steps. Currently supported methods are
                          "beam-search"/"greedy"/"topkp"
        sampling_kwargs: dict with arguments to be passed to the sampling function.
                         For sampling method 'beam-search', the following kwargs are supported:
                         beam_size - int, number of the best sequences at each decode iteration to be left per target
                         beam_alpha - int, the parameter of length penalty applied to predicted sequences
                         keep_only_best_tokens - used in the beam search, boolean flag if to output only best sequence
                                                 of predicted tokens (True) or beam_size predictions per target
                         return_scores - used in the beam search, boolean flag if to return scores at the top of
                                         predictions and logits

    Returns:
        sample_token_fn: the sampling function
        default_sampling_kwargs: sampling_kwargs augmented with default sampling kwargs
    """
    all_default_sampling_kwargs = {
        'greedy-search': {},
        'topkp-sampling': {'top_k': 0, 'top_p': 0.0, 'temperature': 1.0},
        'beam-search': {'beam_size': 1, 'beam_alpha': 0.0, 'keep_only_best_tokens': False, 'return_scores': False},
    }

    # update default sampling kwargs with user provided kwargs
    default_sampling_kwargs = all_default_sampling_kwargs[sampling_method].copy()
    default_sampling_kwargs.update(sampling_kwargs)
    # sampling_kwargs = default_sampling_kwargs

    if sampling_method == 'greedy-search':
        sampling_token_fn = sample_token_greedy

    elif sampling_method == "topkp-sampling":
        top_k = default_sampling_kwargs['top_k']
        top_p = default_sampling_kwargs['top_p']
        temperature = default_sampling_kwargs['temperature']
        sampling_token_fn = partial(sample_token_topk, top_k=top_k, top_p=top_p, temperature=temperature)

    elif sampling_method == "beam-search":
        beam_size = default_sampling_kwargs['beam_size']
        sampling_token_fn = partial(sample_token_topk_beam_search, beam_size=beam_size)

    else:
        raise ValueError(
            f'Invalid sampling method {sampling_method}. '
            f'Supported sampling methods are {all_default_sampling_kwargs.keys()}'
        )

    return sampling_token_fn, default_sampling_kwargs<|MERGE_RESOLUTION|>--- conflicted
+++ resolved
@@ -820,20 +820,7 @@
         lengths = torch.ones([batch_size]).long().cuda() * maxlen
 
         while context_length < maxlen:
-<<<<<<< HEAD
-            batch, tensor_shape = inference_strategy.prepare_batch_at_step(
-                tokens, maxlen, micro_batch_size, counter, context_length, compute_attention_mask, extra["vocab_size"]
-            )
-            # print(batch[0].shape)
-            # print(batch[0])
-            # print(tensor_shape)
-            # batch[0] = batch[0][:,0,:].reshape(batch_size, tensor_shape[0])
-            # print(batch[0])
-            # import ipdb; ipdb.set_trace()
-            if media_tensor is not None:
-=======
             if image_list is not None:
->>>>>>> d3237d55
                 batch, tensor_shape = inference_strategy.prepare_batch_at_step(
                     tokens, maxlen, micro_batch_size, counter, context_length, compute_attention_mask, image_list
                 )
