# Copyright (c) 2019 NVIDIA Corporation
__all__ = ['Backend',
           'ModelMode',
           'Optimization',
           'DeviceType',
           'Actions',
           'NeuralModuleFactory',
           'DeploymentFormat']

from abc import ABC, abstractmethod
import random
from typing import List, Optional
<<<<<<< HEAD
import logging
=======
import warnings
>>>>>>> 00d3c84d

from enum import Enum
import numpy as np

import nemo
from .callbacks import ActionCallback, EvaluatorCallback
from .neural_types import *
from ..utils import ExpManager


class DeploymentFormat(Enum):
    """Which format to use when exporting a Neural Module for deployment"""
    AUTO = 0
    PYTORCH = 1
    TORCHSCRIPT = 2
    ONNX = 3


class Backend(Enum):
    """Supported backends. For now, it is only PyTorch."""

    PyTorch = 1
    NotSupported = 2


class ModelMode(Enum):
    """Training Mode or Evaluation/Inference"""

    train = 0
    eval = 1


class Optimization(Enum):
    """Various levels of Apex/amp Optimization.
    WARNING: This might have effect on model accuracy."""

    mxprO0 = 0
    mxprO1 = 1
    mxprO2 = 2
    mxprO3 = 3


class DeviceType(Enum):
    """Device types where Neural Modules can be placed."""

    GPU = 1
    CPU = 2
    AllGpu = 3


class Actions(ABC):
    """Basic actions allowed on graphs of Neural Modules"""

    def __init__(
            self,
            local_rank,
            global_rank,
            optimization_level=Optimization.mxprO0):
        self._local_rank = local_rank
        self._global_rank = global_rank
        self._optim_level = optimization_level
        self.step = None
        self.epoch_num = None

    @property
    def local_rank(self):
        """Local rank during distributed execution. None if single GPU/CPU

        Returns:
            (int) rank or worker or None if not in distributed model
        """
        return self._local_rank

    @property
    def global_rank(self):
        """Global rank during distributed execution. None if single GPU/CPU

        Returns:
            (int) rank or worker or None if not in distributed model
        """
        return self._global_rank

    @abstractmethod
    def train(
            self,
            tensors_to_optimize: List[NmTensor],
            callbacks: Optional[List[ActionCallback]],
            lr_policy=None,
            batches_per_step=None,
            stop_on_nan_loss=False
    ):
        """This action executes training and (optionally) evaluation.

        Args:
            tensors_to_optimize: which tensors to optimize. Typically this is
                single loss tesnor.
            callbacks: list of callback objects
            lr_policy: function which should take (initial_lr, step, epoch) and
                return learning rate
            batches_per_step: number of mini-batches to process before one
                optimizer step. (default: None, same as 1). Use this
                to simulate larger batch sizes on hardware which could not fit
                larger batch in memory otherwise. Effectively, this will make
                "algorithmic" batch size per GPU/worker = batches_per_step*
                batch_size
            stop_on_nan_loss: (default: False) If set to True, the training
                will stop if loss=nan. If set to False, the training will
                continue, but the gradients will be zeroed before next
                mini-batch.

        Returns:
            None
        """
        pass

    @abstractmethod
    def infer(self, tensors: List[NmTensor]):
        """This action executes inference. Nothing is optimized.
        Args:
          tensors: which tensors to evaluate.

        Returns:
          None
        """
        pass

    @abstractmethod
    def save_state_to(self, path: str):
        """
        Saves current state such as step, epoch and optimizer parameters
        Args:
          path:

        Returns:

        """
        pass

    @abstractmethod
    def restore_state_from(self, path: str):
        """
        Restores state such as step, epoch and optimizer parameters
        Args:
          path:

        Returns:

        """
        pass

    @abstractmethod
    def create_optimizer(
            self,
            optimizer,
            things_to_optimize,
            optimizer_params):
        """
        Creates an optimizer object to be use in the train() method.

        Args:
            optimizer: Specifies which optimizer to use.
            things_to_optimize: A list of neural modules or tensors to be
                optimized.
            optimizer_params: Specifies the parameters of the optimizer

        Returns:
            Optimizer
        """
        pass

    def _perform_on_iteration_start(self, callbacks):
        # TODO: Most of these checks can be relaxed since we enforce callbacks
        # to be a list of ActionCallback objects
        if callbacks is not None and isinstance(callbacks, List) and len(
                callbacks) > 0:
            for callback in callbacks:
                callback.on_iteration_start()

    def _perform_on_iteration_end(self, callbacks):
        if callbacks is not None and isinstance(callbacks, List) and len(
                callbacks) > 0:
            for callback in callbacks:
                callback.on_iteration_end()

    def _perform_on_action_start(self, callbacks):
        if callbacks is not None and isinstance(callbacks, List) and len(
                callbacks) > 0:
            for callback in callbacks:
                callback.on_action_start()

    def _perform_on_action_end(self, callbacks):
        if callbacks is not None and isinstance(callbacks, List) and len(
                callbacks) > 0:
            for callback in callbacks:
                callback.on_action_end()

    def _perform_on_epoch_start(self, callbacks):
        if callbacks is not None and isinstance(callbacks, List) and len(
                callbacks) > 0:
            for callback in callbacks:
                callback.on_epoch_start()

    def _perform_on_epoch_end(self, callbacks):
        if callbacks is not None and isinstance(callbacks, List) and len(
                callbacks) > 0:
            for callback in callbacks:
                callback.on_epoch_end()

    def _init_callbacks(self, callbacks):
        if callbacks is not None and isinstance(callbacks, List) and len(
                callbacks) > 0:
            for callback in callbacks:
                callback.action = self

    def _update_callbacks(
            self,
            callbacks=None,
            registered_tensors=None,
    ):
        # if self.local_rank is None or self.local_rank == 0:
        if callbacks is not None and isinstance(callbacks, List) and len(
                callbacks) > 0:
            for callback in callbacks:
                callback._registered_tensors = registered_tensors


def _str_to_opt_level(opt_str: str) -> Optimization:
    number = int(opt_str[1:])
    if number not in Optimization._value2member_map_:
        raise ValueError(f"Unknown optimization value {opt_str}")
    return Optimization(number)


class NeuralModuleFactory(object):
    _DEFAULT = None

    """
    Neural Module Factory instance is used to create neural modules and
    trainers

    Args:
        backend (Backend): Currently only Backend.PyTorch is supported
        local_rank (int): Process rank. Should be set by distributed runner
        optimization_level (Optimization): Level of optimization to use. Will
            be passed to neural modules and actions created by this factory.
        placement (DeviceType: where to place NeuralModule instances by default
        cudnn_benchmark (bool): (default False) If set to True it will use
            cudnnFind method to find the best kernels instead of using
            heuristics. If the shapes of your inputs are constant this
            should help, for various shapes it can slow things down. Give it
            few iterations to warmup if set to True. Currently only supported
            by PyTorch backend.
        random_seed (int): (default None) Sets random seed to control for
            randomness. This should be used for debugging purposes as it might
            have negative impact on performance. Can't be used when
            `cudnn_benchmark=True`.
        master_process (bool): (default True) Flag for master process
            indication
        set_default (bool): (default True) True if should set this instance as
            default factory for modules instantiating.
    """

    def __init__(
            self,
            backend=Backend.PyTorch,
            local_rank=None,
            optimization_level=Optimization.mxprO0,
            placement=None,
            cudnn_benchmark=False,
            random_seed=None,
            set_default=True,
            log_dir=None,
            checkpoint_dir=None,
            tensorboard_dir=None,
            create_tb_writer=False,
            files_to_copy=None,
            add_time_to_log_dir=False
    ):
        self._local_rank = local_rank
        self._global_rank = None

        if isinstance(optimization_level, str):
            optimization_level = _str_to_opt_level(optimization_level)
        self._optim_level = optimization_level

        if placement is None:
            if local_rank is not None:
                device = DeviceType.AllGpu
            else:
                device = DeviceType.GPU

            self._placement = device
        else:
            self._placement = placement

        self._backend = backend
        self._world_size = 1
        broadcast_func = None
        if backend == Backend.PyTorch:
            # TODO: Move all framework specific code from this file
            import torch
            if self._placement != DeviceType.CPU:
                if not torch.cuda.is_available():
                    raise ValueError("You requested to use GPUs but CUDA is "
                                     "not installed. You can try running using"
                                     " CPU-only. To do this, instantiate your"
                                     " factory with placement=DeviceType.CPU"
                                     "\n"
                                     "Note that this is slow and is not "
                                     "well supported.")

            torch.backends.cudnn.benchmark = cudnn_benchmark
            if random_seed is not None and cudnn_benchmark:
                raise ValueError("cudnn_benchmark can not be set to True"
                                 "when random_seed is not None.")
            if random_seed is not None:
                torch.backends.cudnn.deterministic = True
                torch.backends.cudnn.benchmark = False
                torch.manual_seed(random_seed)
                np.random.seed(random_seed)
                random.seed(random_seed)

            if self._local_rank is not None:
                torch.distributed.init_process_group(
                    backend="nccl", init_method="env://"
                )

                cuda_set = True
                # Try to set cuda device. This should fail if self._local_rank
                # is greater than the number of available GPUs
                try:
                    torch.cuda.set_device(self._local_rank)
                except RuntimeError:
                    # Note in this case, all tensors are now sent to GPU 0
                    # who could crash because of OOM. Thus init_process_group()
                    # must be done before any cuda tensors are allocated
                    cuda_set = False
                cuda_set_t = torch.cuda.IntTensor([cuda_set])

                # Do an all_reduce to ensure all workers obtained a GPU
                # For the strangest reason, BAND doesn't work so I am resorting
                # to MIN.
                torch.distributed.all_reduce(
                    cuda_set_t, op=torch.distributed.ReduceOp.MIN)
                if cuda_set_t.item() == 0:
                    raise RuntimeError(
                        "There was an error initializing distributed training."
                        " Perhaps you specified more gpus than you have "
                        "available")

                del cuda_set_t
                torch.cuda.empty_cache()
                # Remove test tensor from memory

                self._world_size = torch.distributed.get_world_size()
                self._global_rank = torch.distributed.get_rank()

                def torch_broadcast_wrapper(str_len=None, string=None, src=0):
                    """Wrapper function to broadcast string values across all
                    workers
                    """
                    # Create byte cuda torch tensor
                    if string is not None:
                        string_tensor = torch.tensor(
                            list(string.encode()), dtype=torch.uint8).cuda()
                    else:
                        string_tensor = torch.tensor(
                            [0] * str_len, dtype=torch.uint8).cuda()
                    # Run broadcast
                    torch.distributed.broadcast(string_tensor, src)
                    # turn byte tensor back to string
                    return_string = string_tensor.cpu().numpy()
                    return_string = b''.join(return_string).decode()
                    return return_string

                broadcast_func = torch_broadcast_wrapper
        else:
            raise NotImplementedError(
                "Only Pytorch backend is currently supported.")

        if set_default:
            NeuralModuleFactory.set_default_factory(self)

        # Create ExpManager
        # if log_dir is None, only create logger
        self._exp_manager = ExpManager(
            work_dir=log_dir,
            ckpt_dir=checkpoint_dir,
            use_tb=create_tb_writer,
            tb_dir=tensorboard_dir,
            local_rank=local_rank,
            global_rank=self._global_rank,
            files_to_copy=files_to_copy,
            add_time=add_time_to_log_dir,
            exist_ok=True,
            broadcast_func=broadcast_func)
        self._tb_writer = self._exp_manager.tb_writer

        # Create trainer
        self._trainer = self._get_trainer(tb_writer=self._tb_writer)

    @classmethod
    def get_default_factory(cls):
        return cls._DEFAULT

    @classmethod
    def set_default_factory(cls, factory):
        cls._DEFAULT = factory

    @classmethod
    def reset_default_factory(cls):
        if cls._DEFAULT:
            cls._DEFAULT._exp_manager.reset_loggers()
        cls._DEFAULT = None

    @staticmethod
    def __name_import(name):
        components = name.split(".")
        mod = __import__(components[0])
        for comp in components[1:]:
            mod = getattr(mod, comp)
        return mod

    def __get_pytorch_module(self, name, params, collection, pretrained):
        params["factory"] = self
        if collection == "toys" or collection == "tutorials" or collection \
                == "other":
            constructor = NeuralModuleFactory.__name_import(
                "nemo.backends.pytorch.tutorials." + name
            )
        elif collection == "nemo_nlp":
            constructor = NeuralModuleFactory.__name_import(
                "nemo_nlp." + name
            )
            if name == "BERT" and pretrained is True:
                params["pretrained"] = True
        elif collection == "nemo_asr":
            constructor = NeuralModuleFactory.__name_import(
                "nemo_asr." + name
            )
        elif collection == "nemo_lpr":
            constructor = NeuralModuleFactory.__name_import(
                "nemo_lpr." + name
            )
        elif collection == 'common':
            constructor = NeuralModuleFactory.__name_import(
                'nemo.backends.pytorch.common.' + name
            )
        elif collection == "torchvision":
            import torchvision.models as tv_models
            import nemo.backends.pytorch.module_wrapper as mw
            import torch.nn as nn

            if name == "ImageFolderDataLayer":
                constructor = NeuralModuleFactory.__name_import(
                    "nemo.backends.pytorch.torchvision.data." + name
                )
                instance = constructor(**params)
                return instance
            else:
                _nm_name = name.lower()
                if _nm_name == "resnet18":
                    input_ports = {
                        "x": NeuralType(
                            {
                                0: AxisType(BatchTag),
                                1: AxisType(ChannelTag),
                                2: AxisType(HeightTag, 224),
                                3: AxisType(WidthTag, 224),
                            }
                        )
                    }
                    output_ports = {
                        "output": NeuralType(
                            {0: AxisType(BatchTag), 1: AxisType(ChannelTag)}
                        )
                    }

                    pt_model = tv_models.resnet18(pretrained=pretrained)
                    num_classes = params.get("num_classes", None)
                    if num_classes is not None:
                        pt_model.fc = nn.Linear(512, params["num_classes"])
                    return mw.TrainableNeuralModuleWrapper(
                        pt_nn_module=pt_model,
                        input_ports_dict=input_ports,
                        output_ports_dict=output_ports,
                        **params,
                    )
                elif _nm_name == "resnet50":
                    input_ports = {
                        "x": NeuralType(
                            {
                                0: AxisType(BatchTag),
                                1: AxisType(ChannelTag),
                                2: AxisType(HeightTag, 224),
                                3: AxisType(WidthTag, 224),
                            }
                        )
                    }
                    output_ports = {
                        "output": NeuralType(
                            {0: AxisType(BatchTag), 1: AxisType(ChannelTag)}
                        )
                    }

                    pt_model = tv_models.resnet50(pretrained=pretrained)
                    num_classes = params.get("num_classes", None)
                    if num_classes is not None:
                        pt_model.fc = nn.Linear(2048, params["num_classes"])
                    return mw.TrainableNeuralModuleWrapper(
                        pt_nn_module=pt_model,
                        input_ports_dict=input_ports,
                        output_ports_dict=output_ports,
                        **params,
                    )
        else:
            collection_path = "nemo.collections." + collection + "." + name
            constructor = NeuralModuleFactory.__name_import(collection_path)
            if name == "BERT" and pretrained is True:
                params["pretrained"] = True

        if "placement" not in params:
            params["placement"] = self._placement
        instance = constructor(**params)
        return instance

    def get_module(self, name, params, collection, pretrained=False):
        """
        Creates NeuralModule instance

        Args:
          name (str): name of NeuralModule which instance should be returned.
          params (dict): local parameters which should be passed to
          NeuralModule's constructor.
          collection (str): in which collection to look for
          `neural_module_name`
          pretrained (bool): return pre-trained instance or randomly
          initialized (default)

        Returns:
          NeuralModule instance
        """
        if params is not None and "optimization_level" in params:
            if params["optimization_level"] != self._optim_level:
                self.logger.warning(
                    "Module's {0} requested optimization level {1} is"
                    "different from the one specified by factory - {2}."
                    "Using: {3} for this module".format(
                        name,
                        params["optimization_level"],
                        self._optim_level,
                        params["optimization_level"],
                    )
                )
        else:
            if params is None:
                params = {}
            params["optimization_level"] = self._optim_level

        if self._backend == Backend.PyTorch:
            return self.__get_pytorch_module(
                name=name, params=params, collection=collection,
                pretrained=pretrained
            )
        else:
            return None

    def create_optimizer(self,
                         optimizer,
                         things_to_optimize,
                         optimizer_params):
        return self._trainer.create_optimizer(
            optimizer=optimizer,
            things_to_optimize=things_to_optimize,
            optimizer_params=optimizer_params)

    def train(self,
              tensors_to_optimize,
              optimizer=None,
              optimization_params=None,
              callbacks: Optional[List[ActionCallback]] = None,
              lr_policy=None,
              batches_per_step=None,
              stop_on_nan_loss=False,
              synced_batchnorm=False,
              synced_batchnorm_groupsize=0,
              gradient_predivide=False,
              amp_max_loss_scale=2.**24,
              reset=False):
        if reset:
            self.reset_trainer()
        return self._trainer.train(
            tensors_to_optimize=tensors_to_optimize,
            optimizer=optimizer,
            optimization_params=optimization_params,
            callbacks=callbacks,
            lr_policy=lr_policy,
            batches_per_step=batches_per_step,
            stop_on_nan_loss=stop_on_nan_loss,
            synced_batchnorm=synced_batchnorm,
            synced_batchnorm_groupsize=synced_batchnorm_groupsize,
            gradient_predivide=gradient_predivide,
            amp_max_loss_scale=amp_max_loss_scale)

    def eval(self,
             callbacks: List[EvaluatorCallback]):
        if callbacks is None or len(callbacks) == 0:
            raise ValueError(f"You need to provide at lease one evaluation"
                             f"callback to eval")
        for callback in callbacks:
            if not isinstance(callback, EvaluatorCallback):
                raise TypeError(f"All callbacks passed to the eval action must"
                                f"be inherited from EvaluatorCallback")
        self.train(
            tensors_to_optimize=None,
            optimizer='sgd',
            callbacks=callbacks,
            optimization_params={'num_epochs': 1}
        )

    def deployment_export(self,
                          module,
                          output: str,
                          d_format: DeploymentFormat,
                          input_example=None,
                          output_example=None):
        """Exports Neural Module instance for deployment.

        Args:
            module: neural module to export
            output (str): where export results should be saved
            d_format (DeploymentFormat): which deployment format to use
            input_example: sometimes tracing will require input examples
            output_example: Should match inference on input_example
        """
        # Custom hacks: These will be put into a proper place soon
        # We are checking type like this to avoid taking dependency on nemo_asr
        if type(module).__name__ == "JasperEncoder":
            # self.logger.warning(f"Module is JasperEncoder. We are removing"
            #                    f"input and output length ports since they "
            #                    f"are not needed for deployment")
            # del module._input_ports['length']
            # del module._output_ports['encoded_lengths']

            # disable masked convolutions
            m_count = 0
            for m in module.modules():
                if type(m).__name__ == "MaskedConv1d":
                    m.use_mask = False
                    m_count += 1
            self.logger.warning(f"Turned off {m_count} masked convolutions")

        return self._trainer.deployment_export(
            module=module,
            output=output,
            d_format=d_format,
            input_example=input_example,
            output_example=output_example
        )

    def infer(self,
              tensors: List[NmTensor],
              checkpoint_dir=None,
              ckpt_pattern='',
              verbose=True,
              cache=False,
              use_cache=False,
              offload_to_cpu=True,
              modules_to_restore=None):
        """Runs inference to obtain values for tensors

        Args:
            tensors (list[NmTensor]): List of NeMo tensors that we want to get
                values of.
            checkpoint_dir (str): Path to checkpoint directory. Default is None
                which does not load checkpoints.
            ckpt_pattern (str): Pattern used to check for checkpoints inside
                checkpoint_dir. Default is '' which matches any checkpoints
                inside checkpoint_dir.
            verbose (bool): Controls printing. Defaults to True.
            cache (bool): If True, cache all `tensors` and intermediate tensors
                so that future calls that have use_cache set will avoid
                computation. Defaults to False.
            use_cache (bool): Values from `tensors` will be always re-computed.
                It will re-use intermediate tensors from the DAG leading to
                `tensors`. If you want something to be re-computed, put it into
                `tensors` list. Defaults to False.
            offload_to_cpu (bool): If True, all evaluated tensors are moved to
                cpu memory after each inference batch. Defaults to True.
            modules_to_restore (list): Defaults to None, in which case all
                NMs inside callchain with weights will be restored. If
                specified only the modules inside this list will be restored.

        Returns:
            List of evaluated tensors. Each element in the list is also a list
            where each element is now a batch of tensor values.
        """
        return self._trainer.infer(
            tensors=tensors,
            checkpoint_dir=checkpoint_dir,
            ckpt_pattern=ckpt_pattern,
            verbose=verbose,
            cache=cache,
            use_cache=use_cache,
            offload_to_cpu=offload_to_cpu,
            modules_to_restore=modules_to_restore)

    def clear_cache(self):
        """Helper function to clean inference cache."""
        self._trainer.clear_cache()

    def _get_trainer(self, tb_writer=None):
        if self._backend == Backend.PyTorch:
            constructor = NeuralModuleFactory.__name_import(
                "nemo.backends.pytorch.PtActions"
            )
            instance = constructor(
                local_rank=self._local_rank,
                global_rank=self._global_rank,
                tb_writer=tb_writer,
                optimization_level=self._optim_level)
            return instance
        else:
            raise ValueError("Only PyTorch backend is currently supported.")

    def get_trainer(self, tb_writer=None):
        self.logger.warning(
            f"This function is deprecated and will be removed"
            f"in future versions of NeMo."
            f"Please use .train(...), .eval(...), .infer(...) and "
            f".create_optimizer(...) directly methods from "
            f"NeuralModuleFactory instance.")
        if self._trainer:
            self.logger.warning(
                "The trainer instance was created during initialization of "
                "Neural factory, using the already created instance.")
            return self._trainer
        return self._get_trainer(tb_writer)

    def reset_trainer(self):
        del self._trainer
        self._trainer = self._get_trainer(tb_writer=self._tb_writer)

    def sync_all_processes(self, status=True):
        """ Helper function for testing that allows proccess 0 to inform all
        other processes of failures. Does nothing if not using distributed
        training. Usage example can be seen in examples/asr/jasper_an4.py

        Args:
            status (bool): Defaults to True. If any proccess passes False, it
                will trigger a graceful exit on all other processes. It is
                assumed that the process that passed False will print an error
                message on its own and exit
        """
        if self._world_size == 1:
            self.logger.info("sync_all_processes does nothing if there is "
                             "one process")
            return
        if self._backend == Backend.PyTorch:
            import torch
            status_tensor = torch.cuda.IntTensor([status])
            torch.distributed.all_reduce(
                status_tensor, op=torch.distributed.ReduceOp.MIN)
            if status_tensor.item() == 0:
                self.logger.error("At least one process had a failure")
                if status:
                    raise ValueError(
                        f"Process with global rank {self._global_rank} entered"
                        " sync_all_processes with a passing status, but "
                        "another process indicated a failure")

    @property
    def world_size(self):
        return self._world_size

    @property
    def tb_writer(self):
        return self._tb_writer

    @property
    def placement(self):
        return self._placement

    @property
    def optim_level(self):
        return self._optim_level

    @property
    def logger(self):
        warnings.warn("This will be deprecated in future releases. Please use "
                      "nemo.logging instead")
        return nemo.logging

    @property
    def checkpoint_dir(self):
        return self._exp_manager.ckpt_dir

    @property
    def work_dir(self):
        return self._exp_manager.work_dir

    @property
    def global_rank(self):
        return self._global_rank<|MERGE_RESOLUTION|>--- conflicted
+++ resolved
@@ -10,11 +10,7 @@
 from abc import ABC, abstractmethod
 import random
 from typing import List, Optional
-<<<<<<< HEAD
-import logging
-=======
 import warnings
->>>>>>> 00d3c84d
 
 from enum import Enum
 import numpy as np
