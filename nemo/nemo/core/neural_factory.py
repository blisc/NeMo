--- conflicted
+++ resolved
@@ -63,29 +63,20 @@
 class Actions(ABC):
     """Basic actions allowed on graphs of Neural Modules"""
 
-<<<<<<< HEAD
-    def __init__(self, local_rank,
-                 optimization_level=Optimization.mxprO0,
-                 logger=logging.Logger):
-=======
     def __init__(
             self,
             local_rank,
             global_rank,
             optimization_level=Optimization.mxprO0,
             logger=None):
->>>>>>> a0c60bcf
         self._local_rank = local_rank
         self._global_rank = global_rank
         self._optim_level = optimization_level
         self.step = None
         self.epoch_num = None
         self.logger = logger
-<<<<<<< HEAD
-=======
         if logger is None:
             self.logger = get_logger('')
->>>>>>> a0c60bcf
 
     @property
     def local_rank(self):
@@ -741,19 +732,12 @@
             constructor = NeuralModuleFactory.__name_import(
                 "nemo.backends.pytorch.PtActions"
             )
-<<<<<<< HEAD
-            instance = constructor(local_rank=self._local_rank,
-                                   tb_writer=tb_writer,
-                                   optimization_level=self._optim_level,
-                                   logger=self.logger)
-=======
             instance = constructor(
                 local_rank=self._local_rank,
                 global_rank=self._global_rank,
                 tb_writer=tb_writer,
                 optimization_level=self._optim_level,
                 logger=self.logger)
->>>>>>> a0c60bcf
             return instance
         else:
             raise ValueError("Only PyTorch backend is currently supported.")
