--- conflicted
+++ resolved
@@ -6,11 +6,7 @@
 import sys
 import time
 
-<<<<<<< HEAD
-from ..utils import get_checkpoint_from_dir
-=======
 from ..utils import get_logger, get_checkpoint_from_dir
->>>>>>> a0c60bcf
 
 
 class ActionCallback(ABC):
@@ -85,16 +81,11 @@
     https://nvidia.github.io/NeMo/tutorials/callbacks.html
     """
 
-<<<<<<< HEAD
-    def __init__(self, save_modules_list, step_freq=1000, folder=None,
-                 checkpoints_to_keep=4,):
-=======
     def __init__(self,
                  save_modules_list,
                  step_freq=1000,
                  folder=None,
                  checkpoints_to_keep=4):
->>>>>>> a0c60bcf
         super().__init__()
         self._save_modules_list = save_modules_list
         self._folder = folder
@@ -177,11 +168,7 @@
         return self._tensors
 
     def on_action_start(self):
-<<<<<<< HEAD
-        if self.local_rank is None or self.local_rank == 0:
-=======
-        if self.global_rank is None or self.global_rank == 0:
->>>>>>> a0c60bcf
+        if self.global_rank is None or self.global_rank == 0:
             self.logger.info("Starting .....")
             self._start_time = time.time()
 
@@ -192,11 +179,7 @@
             self.logger.info(f"Done in {time.time() - self._start_time}")
 
     def on_epoch_start(self):
-<<<<<<< HEAD
-        if self.local_rank is None or self.local_rank == 0:
-=======
-        if self.global_rank is None or self.global_rank == 0:
->>>>>>> a0c60bcf
+        if self.global_rank is None or self.global_rank == 0:
             self.logger.info(f"Starting epoch {self.epoch_num}")
             self._last_epoch_start = time.time()
 
@@ -280,11 +263,7 @@
         if self.global_rank is not None and self.global_rank != 0:
             return
         if not os.path.isdir(path):
-<<<<<<< HEAD
-            self.logger.info("Creating {0} folder".format(path))
-=======
             self.logger.info(f"Creating {path} folder")
->>>>>>> a0c60bcf
             os.makedirs(path, exist_ok=True)
         unique_mod_names = set()
         for module in self.action.modules:
@@ -345,12 +324,7 @@
                         "but a checkpoint was not found.")
                 self.logger.warning(e)
                 self.logger.warning(
-<<<<<<< HEAD
-                    "Checkpoint folder {0} present but did not restore".format(
-                        path))
-=======
                     f"Checkpoint folder {path} present but did not restore")
->>>>>>> a0c60bcf
                 return
 
             try:
@@ -460,30 +434,18 @@
     def on_iteration_end(self):
         step = self.step
         if step % self._eval_frequency == 0:
-<<<<<<< HEAD
-            if self.local_rank == 0 or self.local_rank is None:
-=======
             if self.global_rank == 0 or self.global_rank is None:
->>>>>>> a0c60bcf
                 self.logger.info('Doing Evaluation ' + '.' * 30)
             start_time = time.time()
             self.action._eval(self._eval_tensors, self, step)
             elapsed_time = time.time() - start_time
-<<<<<<< HEAD
-            if self.local_rank == 0 or self.local_rank is None:
-=======
             if self.global_rank == 0 or self.global_rank is None:
->>>>>>> a0c60bcf
                 self.logger.info(f'Evaluation time: {elapsed_time} seconds')
 
     def on_action_end(self):
         step = self.step
-<<<<<<< HEAD
-        self.logger.info('Final Evaluation ' + '.' * 30)
-=======
         if self.global_rank == 0 or self.global_rank is None:
             self.logger.info('Final Evaluation ' + '.' * 30)
->>>>>>> a0c60bcf
         start_time = time.time()
         self.action._eval(self._eval_tensors, self, step)
         elapsed_time = time.time() - start_time
