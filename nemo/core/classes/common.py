--- conflicted
+++ resolved
@@ -373,13 +373,11 @@
             url=url, filename=filename, subfolder=cache_subfolder, refresh_cache=refresh_cache
         )
         logging.info("Instantiating model from pre-trained checkpoint")
-<<<<<<< HEAD
         if class_ is None:
             class_ = cls
-        instance = class_.restore_from(restore_path=nemo_model_file_in_cache)
-=======
-        instance = cls.restore_from(restore_path=nemo_model_file_in_cache, override_config_path=override_config_path)
->>>>>>> 9ebb38e0
+        instance = class_.restore_from(
+            restore_path=nemo_model_file_in_cache, override_config_path=override_config_path
+        )
         return instance
 
 
