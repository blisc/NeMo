# Taken straight from Patter https://github.com/ryanleary/patter
# TODO: review, and copyright and fix/add comments
import json
import string

from nemo.utils import get_logger
from .cleaners import clean_text


<<<<<<< HEAD
def IsInt(s):
    try:
        int(s)
        return True
    except ValueError:
        return False


def IsFloat(s):
    try:
        float(s)
        return True
    except ValueError:
        return False


def normalize_string(s, labels, table, punctuation_to_replace,
                     **unused_kwargs):
    """
    Normalizes string. For example:
    'call me at 8:00 pm!' -> 'call me at eight zero pm'

    Args:
        s: string to normalize
        labels: labels used during model training.

    Returns:
        Normalized string
    """
    try:
        text = clean_text(s, table, punctuation_to_replace).strip()
        return text
    except BaseException:
        print("WARNING: Normalizing {} failed".format(s))
        return None


class Manifest(object):
    def __init__(self, manifest_paths, labels, max_duration=None,
                 min_duration=None, sort_by_duration=False, max_utts=0,
                 normalize=True, tokenizer=None, logger=None):
        self.labels_map = dict([(labels[i], i) for i in range(len(labels))])
        self.blank_index = -1
        self.tokenizer = tokenizer
        self.max_len = 0
        ids = []
=======
class ManifestBase():
    def __init__(self,
                 manifest_paths,
                 labels,
                 max_duration=None,
                 min_duration=None,
                 sort_by_duration=False,
                 max_utts=0,
                 blank_index=-1,
                 unk_index=-1,
                 normalize=True,
                 logger=None):
        self.min_duration = min_duration
        self.max_duration = max_duration
        self.sort_by_duration = sort_by_duration
        self.max_utts = max_utts
        self.blank_index = blank_index
        self.unk_index = unk_index
        self.normalize = normalize
        self.labels_map = {label: i for i, label in enumerate(labels)}
        self.logger = logger
        if logger is None:
            self.logger = get_logger('')

        data = []
>>>>>>> a0c60bcf
        duration = 0.0
        filtered_duration = 0.0

        for item in self.json_item_gen(manifest_paths):
            if min_duration and item['duration'] < min_duration:
                filtered_duration += item['duration']
                continue
            if max_duration and item['duration'] > max_duration:
                filtered_duration += item['duration']
                continue

            # load and normalize transcript text, i.e. `text`
            text = ""
            if 'text' in item:
                text = item['text']
            elif 'text_filepath' in item:
                text = self.load_transcript(item['text_filepath'])
            else:
                filtered_duration += item['duration']
                continue
            if normalize:
                text = self.normalize_text(text, labels, logger=self.logger)
            if not isinstance(text, str):
                self.logger.warning(
                    "WARNING: Got transcript: {}. It is not a "
                    "string. Dropping data point".format(text)
                )
                filtered_duration += item['duration']
                continue
            # item['text'] = text

            # tokenize transcript text
            item["tokens"] = self.tokenize_transcript(
                    text, self.labels_map, self.unk_index, self.blank_index)

            # support files using audio_filename
            if 'audio_filename' in item and 'audio_filepath' not in item:
                self.logger.warning(
                    "Malformed manifest: The key audio_filepath was not "
                    "found in the manifest. Using audio_filename instead."
                )
                item['audio_filepath'] = item['audio_filename']

            data.append(item)
            duration += item['duration']

            if max_utts > 0 and len(data) >= max_utts:
                self.logger.info(
                    'Stop parsing due to max_utts ({})'.format(max_utts))
                break

        if logger:
            logger.info(f"Max t_len: {self.max_len}")
        else:
            print(f"Max t_len: {self.max_len}")
        if sort_by_duration:
            data = sorted(data, key=lambda x: x['duration'])
        self._data = data
        self._size = len(data)
        self._duration = duration
        self._filtered_duration = filtered_duration

    @staticmethod
    def normalize_text(text, labels):
        """for the base class remove surrounding whitespace only"""
        return text.strip()

<<<<<<< HEAD
    def parse_transcript(self, transcript):
        if self.tokenizer:
            t = self.tokenizer.text_to_ids(transcript)
            t = [self.tokenizer.bos_id()] + t + [self.tokenizer.eos_id()]
            if len(t) > self.max_len:
                self.max_len = len(t)
            return t

        chars = [self.labels_map.get(x, self.blank_index)
                 for x in list(transcript)]
        transcript = list(filter(lambda x: x != self.blank_index, chars))
        return transcript

    def __getitem__(self, item):
        return self._data[item]

    def __len__(self):
        return self._size

    def __iter__(self):
        return iter(self._data)

    @property
    def duration(self):
        return self._duration

    @property
    def filtered_duration(self):
        return self._filtered_duration

    @property
    def data(self):
        return list(self._data)


class TFManifest(object):
    def __init__(self, manifest_paths, labels, max_duration=None,
                 min_duration=None, sort_by_duration=False, max_utts=0,
                 normalize=True, tokenizer=None, logger=None):
        self.labels_map = dict([(labels[i], i) for i in range(len(labels))])
        self.blank_index = -1
        self.tokenizer = tokenizer
        self.max_len = 0
        ids = []
        duration = 0.0
        filtered_duration = 0.0

        # If removing punctuation, make a list of punctuation to remove
        table = None
        if normalize:
            # Punctuation to remove
            punctuation = string.punctuation
            # Define punctuation that will be handled by text cleaner
            punctuation_to_replace = {
                "+": "plus",
                "&": "and",
                "%": "percent"
            }
            for char in punctuation_to_replace:
                punctuation = punctuation.replace(char, "")
            # We might also want to consider:
            # @ -> at
            # -> number, pound, hashtag
            # ~ -> tilde
            # _ -> underscore

            # If a punctuation symbol is inside our vocab, we do not remove
            # from text
            for l in labels:
                punctuation = punctuation.replace(l, "")

            # Turn all other punctuation to whitespace
            table = str.maketrans(punctuation, " " * len(punctuation))

        for manifest_path in manifest_paths:
            with open(manifest_path, "r", encoding="utf-8") as fh:
                for line in fh:
                    data = json.loads(line)
                    if min_duration is not None and data['duration'] \
                            < min_duration:
                        filtered_duration += data['duration']
                        continue
                    if max_duration is not None and data['duration'] \
                            > max_duration:
                        filtered_duration += data['duration']
                        continue

                    # Prune and normalize according to transcript
                    transcript_text = data[
                        'text'] if "text" in data else self.load_transcript(
                        data['text_filepath'])
                    if normalize:
                        transcript_text = normalize_string(
                            transcript_text,
                            labels=labels,
                            table=table,
                            punctuation_to_replace=punctuation_to_replace)
                    if not isinstance(transcript_text, str):
                        print(
                            "WARNING: Got transcript: {}. It is not a "
                            "string. Dropping data point".format(
                                transcript_text))
                        filtered_duration += data['duration']
                        continue
                    data["tokenizer_transcript"] = self.tokenize(
                        transcript_text)
                    data["char_transcript"] = self.parse_transcript(
                        transcript_text)
                    # data['transcript_text'] = transcript_text
                    # print(transcript_text)

                    # support files using audio_filename
                    if 'audio_filename' in data:
                        data['audio_filepath'] = data['audio_filename']
                    ids.append(data)
                    duration += data['duration']

                    if max_utts > 0 and len(ids) >= max_utts:
                        print(
                            'Stopping parsing %s as max_utts=%d' % (
                                manifest_path, max_utts))
                        break

        if logger:
            logger.info(f"Max t_len: {self.max_len}")
        else:
            print(f"Max t_len: {self.max_len}")
        if sort_by_duration:
            ids = sorted(ids, key=lambda x: x['duration'])
        self._data = ids
        self._size = len(ids)
        self._duration = duration
        self._filtered_duration = filtered_duration

    def load_transcript(self, transcript_path):
        with open(transcript_path, 'r', encoding="utf-8") as transcript_file:
            transcript = transcript_file.read().replace('\n', '')
        return transcript

    def parse_transcript(self, transcript):
        chars = [self.labels_map.get(x, self.blank_index)
                 for x in list(transcript)]
        transcript = list(filter(lambda x: x != self.blank_index, chars))
        return transcript

    def tokenize(self, transcript):
        t = self.tokenizer.text_to_ids(transcript)
        t = [self.tokenizer.bos_id()] + t + [self.tokenizer.eos_id()]
        if len(t) > self.max_len:
            self.max_len = len(t)
        return t
=======
    @staticmethod
    def tokenize_transcript(transcript, labels_map, unk_index, blank_index):
        """tokenize transcript to convert words/characters to indices"""
        # allow for special labels such as "<NOISE>"
        special_labels = set([l for l in labels_map.keys() if len(l) > 1])
        tokens = []
        # split by word to find special tokens
        for i, word in enumerate(transcript.split(" ")):
            if i > 0:
                tokens.append(labels_map.get(" ", unk_index))
            if word in special_labels:
                tokens.append(labels_map.get(word))
                continue
            # split by character to get the rest of the tokens
            for char in word:
                tokens.append(labels_map.get(char, unk_index))
        # if unk_index == blank_index, OOV tokens are removed from transcript
        tokens = [x for x in tokens if x != blank_index]
        return tokens
>>>>>>> a0c60bcf

    def __getitem__(self, item):
        return self._data[item]

    def __len__(self):
        return self._size

    def __iter__(self):
        return iter(self._data)

    @staticmethod
    def json_item_gen(manifest_paths):
        for manifest_path in manifest_paths:
            with open(manifest_path, "r", encoding="utf-8") as fh:
                for line in fh:
                    yield json.loads(line)

    @staticmethod
    def load_transcript(transcript_path):
        with open(transcript_path, 'r', encoding="utf-8") as transcript_file:
            transcript = transcript_file.read().replace('\n', '')
        return transcript

    @property
    def duration(self):
        return self._duration

    @property
    def filtered_duration(self):
        return self._filtered_duration

    @property
    def data(self):
        return list(self._data)


class ManifestEN(ManifestBase):
    def __init__(self, *args, **kwargs):
        super().__init__(*args, **kwargs)

    @staticmethod
    def normalize_text(text, labels, logger=None):
        # Punctuation to remove
        punctuation = string.punctuation
        # Define punctuation that will be handled by text cleaner
        punctuation_to_replace = {
            "+": "plus",
            "&": "and",
            "%": "percent"
        }
        for char in punctuation_to_replace:
            punctuation = punctuation.replace(char, "")
        # We might also want to consider:
        # @ -> at
        # -> number, pound, hashtag
        # ~ -> tilde
        # _ -> underscore

        # If a punctuation symbol is inside our vocab, we do not remove
        # from text
        for l in labels:
            punctuation = punctuation.replace(l, "")

        # Turn all other punctuation to whitespace
        table = str.maketrans(punctuation, " " * len(punctuation))

        try:
            text = clean_text(text, table, punctuation_to_replace)
        except BaseException:
            if logger:
                logger.warning("WARNING: Normalizing {} failed".format(text))
            else:
                print("WARNING: Normalizing {} failed".format(text))
            return None

        return text<|MERGE_RESOLUTION|>--- conflicted
+++ resolved
@@ -7,54 +7,6 @@
 from .cleaners import clean_text
 
 
-<<<<<<< HEAD
-def IsInt(s):
-    try:
-        int(s)
-        return True
-    except ValueError:
-        return False
-
-
-def IsFloat(s):
-    try:
-        float(s)
-        return True
-    except ValueError:
-        return False
-
-
-def normalize_string(s, labels, table, punctuation_to_replace,
-                     **unused_kwargs):
-    """
-    Normalizes string. For example:
-    'call me at 8:00 pm!' -> 'call me at eight zero pm'
-
-    Args:
-        s: string to normalize
-        labels: labels used during model training.
-
-    Returns:
-        Normalized string
-    """
-    try:
-        text = clean_text(s, table, punctuation_to_replace).strip()
-        return text
-    except BaseException:
-        print("WARNING: Normalizing {} failed".format(s))
-        return None
-
-
-class Manifest(object):
-    def __init__(self, manifest_paths, labels, max_duration=None,
-                 min_duration=None, sort_by_duration=False, max_utts=0,
-                 normalize=True, tokenizer=None, logger=None):
-        self.labels_map = dict([(labels[i], i) for i in range(len(labels))])
-        self.blank_index = -1
-        self.tokenizer = tokenizer
-        self.max_len = 0
-        ids = []
-=======
 class ManifestBase():
     def __init__(self,
                  manifest_paths,
@@ -80,7 +32,6 @@
             self.logger = get_logger('')
 
         data = []
->>>>>>> a0c60bcf
         duration = 0.0
         filtered_duration = 0.0
 
@@ -132,10 +83,6 @@
                     'Stop parsing due to max_utts ({})'.format(max_utts))
                 break
 
-        if logger:
-            logger.info(f"Max t_len: {self.max_len}")
-        else:
-            print(f"Max t_len: {self.max_len}")
         if sort_by_duration:
             data = sorted(data, key=lambda x: x['duration'])
         self._data = data
@@ -144,163 +91,10 @@
         self._filtered_duration = filtered_duration
 
     @staticmethod
-    def normalize_text(text, labels):
+    def normalize_text(text, labels, logger=None):
         """for the base class remove surrounding whitespace only"""
         return text.strip()
 
-<<<<<<< HEAD
-    def parse_transcript(self, transcript):
-        if self.tokenizer:
-            t = self.tokenizer.text_to_ids(transcript)
-            t = [self.tokenizer.bos_id()] + t + [self.tokenizer.eos_id()]
-            if len(t) > self.max_len:
-                self.max_len = len(t)
-            return t
-
-        chars = [self.labels_map.get(x, self.blank_index)
-                 for x in list(transcript)]
-        transcript = list(filter(lambda x: x != self.blank_index, chars))
-        return transcript
-
-    def __getitem__(self, item):
-        return self._data[item]
-
-    def __len__(self):
-        return self._size
-
-    def __iter__(self):
-        return iter(self._data)
-
-    @property
-    def duration(self):
-        return self._duration
-
-    @property
-    def filtered_duration(self):
-        return self._filtered_duration
-
-    @property
-    def data(self):
-        return list(self._data)
-
-
-class TFManifest(object):
-    def __init__(self, manifest_paths, labels, max_duration=None,
-                 min_duration=None, sort_by_duration=False, max_utts=0,
-                 normalize=True, tokenizer=None, logger=None):
-        self.labels_map = dict([(labels[i], i) for i in range(len(labels))])
-        self.blank_index = -1
-        self.tokenizer = tokenizer
-        self.max_len = 0
-        ids = []
-        duration = 0.0
-        filtered_duration = 0.0
-
-        # If removing punctuation, make a list of punctuation to remove
-        table = None
-        if normalize:
-            # Punctuation to remove
-            punctuation = string.punctuation
-            # Define punctuation that will be handled by text cleaner
-            punctuation_to_replace = {
-                "+": "plus",
-                "&": "and",
-                "%": "percent"
-            }
-            for char in punctuation_to_replace:
-                punctuation = punctuation.replace(char, "")
-            # We might also want to consider:
-            # @ -> at
-            # -> number, pound, hashtag
-            # ~ -> tilde
-            # _ -> underscore
-
-            # If a punctuation symbol is inside our vocab, we do not remove
-            # from text
-            for l in labels:
-                punctuation = punctuation.replace(l, "")
-
-            # Turn all other punctuation to whitespace
-            table = str.maketrans(punctuation, " " * len(punctuation))
-
-        for manifest_path in manifest_paths:
-            with open(manifest_path, "r", encoding="utf-8") as fh:
-                for line in fh:
-                    data = json.loads(line)
-                    if min_duration is not None and data['duration'] \
-                            < min_duration:
-                        filtered_duration += data['duration']
-                        continue
-                    if max_duration is not None and data['duration'] \
-                            > max_duration:
-                        filtered_duration += data['duration']
-                        continue
-
-                    # Prune and normalize according to transcript
-                    transcript_text = data[
-                        'text'] if "text" in data else self.load_transcript(
-                        data['text_filepath'])
-                    if normalize:
-                        transcript_text = normalize_string(
-                            transcript_text,
-                            labels=labels,
-                            table=table,
-                            punctuation_to_replace=punctuation_to_replace)
-                    if not isinstance(transcript_text, str):
-                        print(
-                            "WARNING: Got transcript: {}. It is not a "
-                            "string. Dropping data point".format(
-                                transcript_text))
-                        filtered_duration += data['duration']
-                        continue
-                    data["tokenizer_transcript"] = self.tokenize(
-                        transcript_text)
-                    data["char_transcript"] = self.parse_transcript(
-                        transcript_text)
-                    # data['transcript_text'] = transcript_text
-                    # print(transcript_text)
-
-                    # support files using audio_filename
-                    if 'audio_filename' in data:
-                        data['audio_filepath'] = data['audio_filename']
-                    ids.append(data)
-                    duration += data['duration']
-
-                    if max_utts > 0 and len(ids) >= max_utts:
-                        print(
-                            'Stopping parsing %s as max_utts=%d' % (
-                                manifest_path, max_utts))
-                        break
-
-        if logger:
-            logger.info(f"Max t_len: {self.max_len}")
-        else:
-            print(f"Max t_len: {self.max_len}")
-        if sort_by_duration:
-            ids = sorted(ids, key=lambda x: x['duration'])
-        self._data = ids
-        self._size = len(ids)
-        self._duration = duration
-        self._filtered_duration = filtered_duration
-
-    def load_transcript(self, transcript_path):
-        with open(transcript_path, 'r', encoding="utf-8") as transcript_file:
-            transcript = transcript_file.read().replace('\n', '')
-        return transcript
-
-    def parse_transcript(self, transcript):
-        chars = [self.labels_map.get(x, self.blank_index)
-                 for x in list(transcript)]
-        transcript = list(filter(lambda x: x != self.blank_index, chars))
-        return transcript
-
-    def tokenize(self, transcript):
-        t = self.tokenizer.text_to_ids(transcript)
-        t = [self.tokenizer.bos_id()] + t + [self.tokenizer.eos_id()]
-        if len(t) > self.max_len:
-            self.max_len = len(t)
-        return t
-=======
     @staticmethod
     def tokenize_transcript(transcript, labels_map, unk_index, blank_index):
         """tokenize transcript to convert words/characters to indices"""
@@ -320,7 +114,6 @@
         # if unk_index == blank_index, OOV tokens are removed from transcript
         tokens = [x for x in tokens if x != blank_index]
         return tokens
->>>>>>> a0c60bcf
 
     def __getitem__(self, item):
         return self._data[item]
@@ -396,4 +189,114 @@
                 print("WARNING: Normalizing {} failed".format(text))
             return None
 
-        return text+        return text
+
+
+class TFManifest(object):
+    def __init__(self, manifest_paths, labels, max_duration=None,
+                 min_duration=None, sort_by_duration=False, max_utts=0,
+                 normalize=True, tokenizer=None, logger=None):
+        self.labels_map = dict([(labels[i], i) for i in range(len(labels))])
+        self.blank_index = -1
+        self.tokenizer = tokenizer
+        self.max_len = 0
+        ids = []
+        duration = 0.0
+        filtered_duration = 0.0
+
+        for manifest_path in manifest_paths:
+            with open(manifest_path, "r", encoding="utf-8") as fh:
+                for line in fh:
+                    data = json.loads(line)
+                    if min_duration is not None and data['duration'] \
+                            < min_duration:
+                        filtered_duration += data['duration']
+                        continue
+                    if max_duration is not None and data['duration'] \
+                            > max_duration:
+                        filtered_duration += data['duration']
+                        continue
+
+                    # Prune and normalize according to transcript
+                    transcript_text = data[
+                        'text'] if "text" in data else self.load_transcript(
+                        data['text_filepath'])
+                    if normalize:
+                        transcript_text = ManifestEN.normalize_text(
+                            transcript_text,
+                            labels=labels)
+                    if not isinstance(transcript_text, str):
+                        print(
+                            "WARNING: Got transcript: {}. It is not a "
+                            "string. Dropping data point".format(
+                                transcript_text))
+                        filtered_duration += data['duration']
+                        continue
+                    data["tokenizer_transcript"] = self.tokenize(
+                        transcript_text)
+                    data["char_transcript"] = self.parse_transcript(
+                        transcript_text)
+                    # data['transcript_text'] = transcript_text
+                    # print(transcript_text)
+
+                    # support files using audio_filename
+                    if 'audio_filename' in data:
+                        data['audio_filepath'] = data['audio_filename']
+                    ids.append(data)
+                    duration += data['duration']
+
+                    if max_utts > 0 and len(ids) >= max_utts:
+                        print(
+                            'Stopping parsing %s as max_utts=%d' % (
+                                manifest_path, max_utts))
+                        break
+
+        if logger:
+            logger.info(f"Max t_len: {self.max_len}")
+        else:
+            print(f"Max t_len: {self.max_len}")
+        if sort_by_duration:
+            ids = sorted(ids, key=lambda x: x['duration'])
+        self._data = ids
+        self._size = len(ids)
+        self._duration = duration
+        self._filtered_duration = filtered_duration
+
+    def load_transcript(self, transcript_path):
+        with open(transcript_path, 'r', encoding="utf-8") as transcript_file:
+            transcript = transcript_file.read().replace('\n', '')
+        return transcript
+
+    def parse_transcript(self, transcript):
+        chars = [self.labels_map.get(x, self.blank_index)
+                 for x in list(transcript)]
+        transcript = list(filter(lambda x: x != self.blank_index, chars))
+        return transcript
+
+    def tokenize(self, transcript):
+        t = self.tokenizer.text_to_ids(transcript)
+        t = [self.tokenizer.bos_id()] + t + [self.tokenizer.eos_id()]
+        if len(t) > self.max_len:
+            self.max_len = len(t)
+        return t
+
+    def __getitem__(self, item):
+        return self._data[item]
+
+    def __len__(self):
+        return self._size
+
+    def __iter__(self):
+        return iter(self._data)
+
+    @property
+    def duration(self):
+        return self._duration
+
+    @property
+    def filtered_duration(self):
+        return self._filtered_duration
+
+    @property
+    def data(self):
+        return list(self._data)