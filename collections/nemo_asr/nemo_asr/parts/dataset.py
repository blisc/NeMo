--- conflicted
+++ resolved
@@ -8,11 +8,7 @@
 import torch
 from torch.utils.data import Dataset
 
-<<<<<<< HEAD
-from .manifest import Manifest, TFManifest
-=======
-from .manifest import ManifestBase, ManifestEN
->>>>>>> a0c60bcf
+from .manifest import ManifestBase, ManifestEN, TFManifest
 
 
 def seq_collate_fn(batch, token_pad_value=0):
@@ -92,31 +88,6 @@
 
 
 class AudioDataset(Dataset):
-<<<<<<< HEAD
-    def __init__(self, manifest_filepath, labels, featurizer,
-                 max_duration=None,
-                 min_duration=None, max_utts=0, normalize=True,
-                 trim=False, eos_id=None, logger=False, load_audio=True,
-                 tokenizer=None):
-        """
-        Dataset that loads tensors via a json file containing paths to audio
-        files, transcripts, and durations
-        (in seconds). Each new line is a different sample. Example below:
-
-        {"audio_filepath": "/path/to/audio.wav", "text_filepath":
-        "/path/to/audio.txt", "duration": 23.147}
-        ...
-        {"audio_filepath": "/path/to/audio.wav", "text": "the
-        transcription", offset": 301.75, "duration": 0.82, "utt":
-        "utterance_id",
-        "ctm_utt": "en_4156", "side": "A"}
-
-        Args:
-            manifest_filepath: Path to manifest json as described above. Can
-            be coma-separated paths.
-            labels: String containing all the possible characters to map to
-            featurizer: Initialized featurizer class that converts paths of
-=======
     """
     Dataset that loads tensors via a json file containing paths to audio
     files, transcripts, and durations (in seconds). Each new line is a
@@ -134,7 +105,6 @@
             be comma-separated paths.
         labels: String containing all the possible characters to map to
         featurizer: Initialized featurizer class that converts paths of
->>>>>>> a0c60bcf
             audio to feature tensors
         max_duration: If audio exceeds this length, do not include in dataset
         min_duration: If audio is less than this length, do not include
@@ -165,13 +135,6 @@
             load_audio=True,
             manifest_class=ManifestEN):
         m_paths = manifest_filepath.split(',')
-<<<<<<< HEAD
-        self.manifest = Manifest(m_paths, labels,
-                                 max_duration=max_duration,
-                                 min_duration=min_duration, max_utts=max_utts,
-                                 normalize=normalize,
-                                 tokenizer=tokenizer)
-=======
         self.manifest = manifest_class(m_paths, labels,
                                        max_duration=max_duration,
                                        min_duration=min_duration,
@@ -180,7 +143,6 @@
                                        unk_index=unk_index,
                                        normalize=normalize,
                                        logger=logger)
->>>>>>> a0c60bcf
         self.featurizer = featurizer
         self.trim = trim
         self.eos_id = eos_id
@@ -223,7 +185,6 @@
         return len(self.manifest)
 
 
-<<<<<<< HEAD
 class TFAudioDataset(Dataset):
     def __init__(self, manifest_filepath, labels, featurizer,
                  max_duration=None,
@@ -354,7 +315,8 @@
 
     return audio_signal, audio_lengths, decoder_in, decoder_out,\
         transcript_lengths, char_transcript, char_transcript_lengths
-=======
+
+
 class KaldiFeatureDataset(Dataset):
     """
     Dataset that provides basic Kaldi-compatible dataset loading. Assumes that
@@ -534,5 +496,4 @@
         if self.eos_id:
             tokenized_text = tokenized_text + [self.eos_id]
         return (torch.tensor(tokenized_text, dtype=torch.long),
-                torch.tensor(len(tokenized_text), dtype=torch.long))
->>>>>>> a0c60bcf
+                torch.tensor(len(tokenized_text), dtype=torch.long))