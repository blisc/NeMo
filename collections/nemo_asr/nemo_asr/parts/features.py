--- conflicted
+++ resolved
@@ -102,17 +102,6 @@
 
 
 class FilterbankFeatures(nn.Module):
-<<<<<<< HEAD
-    def __init__(self, sample_rate=8000, window_size=0.02, window_stride=0.01,
-                 window="hann", normalize="per_feature", n_fft=None,
-                 preemph=0.97,
-                 nfilt=64, lowfreq=0, highfreq=None, log=True, dither=CONSTANT,
-                 pad_to=16, max_duration=16.7,
-                 frame_splicing=1, stft_conv=False,
-                 speed_perturb=False, speed_perturb_global=False,
-                 speed_perturb_segs=0, speed_perturb_min=0,
-                 speed_perturb_max=0, logger=None):
-=======
     """Featurizer that converts wavs to Mel Spectrograms.
     See AudioToMelSpectrogramPreprocessor for args.
     """
@@ -140,7 +129,6 @@
             mag_power=2.,
             logger=None
     ):
->>>>>>> a0c60bcf
         super(FilterbankFeatures, self).__init__()
         if (n_window_size is None or n_window_stride is None
                 or not isinstance(n_window_size, int)
@@ -203,13 +191,6 @@
         self.nfilt = nfilt
         self.preemph = preemph
         self.pad_to = pad_to
-        self.speed_perturb = None
-        if speed_perturb:
-            self.speed_perturb = SpeedAugmentation(
-                segments=speed_perturb_segs,
-                min_segment_size=speed_perturb_min,
-                max_segment_size=speed_perturb_max,
-                global_=speed_perturb_global)
 
         highfreq = highfreq or sample_rate / 2
 
@@ -327,142 +308,6 @@
         elif pad_to > 0:
             pad_amt = x.size(-1) % pad_to
             if pad_amt != 0:
-<<<<<<< HEAD
-                x = nn.functional.pad(x, (0, pad_to - pad_amt))
-
-        return x, seq_len
-
-    @classmethod
-    def from_config(cls, cfg, log=False):
-        return cls(sample_rate=cfg.get('sample_rate', 8000),
-                   window_size=cfg.get('window_size', 0.02),
-                   window_stride=cfg.get('window_stride', 0.01),
-                   n_fft=cfg.get('n_fft', None),
-                   nfilt=cfg.get('features', 64),
-                   window=cfg.get('window', "hann"),
-                   normalize=cfg.get('normalize', "per_feature"),
-                   dither=cfg.get('dither', CONSTANT),
-                   pad_to=cfg.get("pad_to", 16),
-                   frame_splicing=cfg.get("frame_splicing", 1),
-                   log=log,
-                   stft_conv=cfg.get("stft_conv", False))
-
-
-class FeatureFactory(object):
-    featurizers = {
-        "logfbank": FilterbankFeatures,
-        "fbank": FilterbankFeatures,
-        "stft": SpectrogramFeatures,
-        "logspect": SpectrogramFeatures,
-        "logstft": SpectrogramFeatures
-    }
-
-    def __init__(self):
-        pass
-
-    @classmethod
-    def from_config(cls, cfg):
-        feat_type = cfg.get('feat_type', "logspect")
-        featurizer = cls.featurizers[feat_type]
-        return featurizer.from_config(cfg, log="log" in feat_type)
-
-
-class SpeedAugmentation(nn.Module):
-    def __init__(
-            self, *,
-            segments=0,
-            min_segment_size=10,
-            max_segment_size=None,
-            global_=False,
-            num_processes=8
-    ):
-        super().__init__()
-        self.global_ = global_
-        self.segments = segments
-        self.min_segment_size = min_segment_size
-        self.max_segment_size = max_segment_size
-        try:
-            self.pool = mp.Pool(processes=num_processes)
-            self.mp = True
-            print("WOW, multiprocessing")
-        except Exception as e:
-            print(e)
-            print(":(, multiprocessing failed")
-            self.mp = False
-
-    @staticmethod
-    def do_perturb(args):
-        spec, spec_len, args = args
-        global_, segments, min_segment_size, max_segment_size = args
-        if global_:
-            rate_min = max(spec_len / 1680, 0.85)
-            rate = np.random.uniform(rate_min, 1.15)
-            return librosa.core.phase_vocoder(spec[:, 0:spec_len], rate)
-        # else
-        for _ in range(segments):
-            min_seg_length = int(min_segment_size * spec_len)
-            max_seg_length = int(max_segment_size * spec_len)
-            slice_start = np.random.randint(
-                spec_len - min_seg_length - 1)
-            if slice_start + max_seg_length >= spec_len:
-                max_seg_length = spec_len - slice_start
-            slice_length = np.random.randint(
-                min_seg_length,
-                max_seg_length)
-            slice_end = slice_start + slice_length
-            rate_min = max(
-                slice_length / (1680 - spec_len + slice_length), 0.85)
-            slice_ = spec[:, slice_start:slice_end]
-            rate = np.random.uniform(rate_min, 1.1)
-            slice_perturbed = librosa.core.phase_vocoder(slice_, rate)
-            spec = np.concatenate(
-                (
-                    spec[:, :slice_start],
-                    slice_perturbed,
-                    spec[:, slice_end:spec_len]
-                ),
-                axis=1)
-            spec_len = spec.shape[1]
-        return spec
-
-    def forward(self, input_spec, input_spec_length):
-        input_spec_length = input_spec_length.cpu().numpy().astype(int)
-        if self.mp:
-            output_specs = self.pool.map(
-                SpeedAugmentation.do_perturb,
-                zip(
-                    input_spec, input_spec_length,
-                    itertools.repeat((
-                        self.global_, self.segments, self.min_segment_size,
-                        self.max_segment_size))
-                ))
-        else:
-            output_specs = []
-            for i in range(input_spec.shape[0]):
-                output_specs.append(SpeedAugmentation.do_perturb((
-                    input_spec[i], input_spec_length[i],
-                    (
-                        self.global_, self.segments, self.min_segment_size,
-                        self.max_segment_size
-                    )
-                )))
-
-        # Collate
-        max_len = -1
-        for i, spec in enumerate(output_specs):
-            input_spec_length[i] = spec.shape[1]
-            if input_spec_length[i] > max_len:
-                max_len = input_spec_length[i]
-        output_spec = torch.zeros(input_spec.shape[0], input_spec.shape[1],
-                                  max_len, dtype=torch.float)
-        input_spec_length = torch.from_numpy(input_spec_length)
-        for i in range(input_spec.shape[0]):
-            output_spec[i].narrow(1, 0, input_spec_length[i]).copy_(
-                torch.from_numpy(np.absolute(output_specs[i])))
-
-        return output_spec, input_spec_length
-=======
                 x = nn.functional.pad(x, (0, pad_to - pad_amt),
                                       value=self.pad_value)
-        return x
->>>>>>> a0c60bcf
+        return x