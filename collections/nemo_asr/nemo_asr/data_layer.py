# Copyright (c) 2019 NVIDIA Corporation
"""
This package contains Neural Modules responsible for ASR-related
data layers.
"""
__all__ = ['AudioToTextDataLayer',
           'KaldiFeatureDataLayer',
           'TranscriptDataLayer']

from functools import partial
import torch

from nemo.backends.pytorch import DataLayerNM
from nemo.core import DeviceType
from nemo.core.neural_types import *
<<<<<<< HEAD
from .parts.dataset import AudioDataset, seq_collate_fn, TFAudioDataset, \
                           tfaudio_seq_collate_fn
from .parts.features import FilterbankFeatures, WaveformFeaturizer
from .parts.spectr_augment import SpecAugment, SpecCutout
=======
from nemo.utils.misc import pad_to
from .parts.dataset import (
    AudioDataset, seq_collate_fn, KaldiFeatureDataset, TranscriptDataset)
from .parts.features import WaveformFeaturizer
>>>>>>> a0c60bcf


class AudioToTextDataLayer(DataLayerNM):
    """Data Layer for general ASR tasks.

    Module which reads ASR labeled data. It accepts comma-separated
    JSON manifest files describing the correspondence between wav audio files
    and their transcripts. JSON files should be of the following format::

        {"audio_filepath": path_to_wav_0, "duration": time_in_sec_0, "text": \
transcript_0}
        ...
        {"audio_filepath": path_to_wav_n, "duration": time_in_sec_n, "text": \
transcript_n}

    Args:
        manifest_filepath (str): Dataset parameter.
            Path to JSON containing data.
        labels (list): Dataset parameter.
            List of characters that can be output by the ASR model.
            For Jasper, this is the 28 character set {a-z '}. The CTC blank
            symbol is automatically added later for models using ctc.
        batch_size (int): batch size
        sample_rate (int): Target sampling rate for data. Audio files will be
            resampled to sample_rate if it is not already.
            Defaults to 16000.
        int_values (bool): Bool indicating whether the audio file is saved as
            int data or float data.
            Defaults to False.
        eos_id (str): Dataset parameter.
            End of string symbol used for seq2seq models.
            Defaults to None.
        min_duration (float): Dataset parameter.
            All training files which have a duration less than min_duration
            are dropped. Note: Duration is read from the manifest JSON.
            Defaults to 0.1.
        max_duration (float): Dataset parameter.
            All training files which have a duration more than max_duration
            are dropped. Note: Duration is read from the manifest JSON.
            Defaults to None.
        normalize_transcripts (bool): Dataset parameter.
            Whether to use automatic text cleaning.
            It is highly recommended to manually clean text for best results.
            Defaults to True.
        trim_silence (bool): Whether to use trim silence from beginning and end
            of audio signal using librosa.effects.trim().
            Defaults to False.
        load_audio (bool): Dataset parameter.
            Controls whether the dataloader loads the audio signal and
            transcript or just the transcript.
            Defaults to True.
        drop_last (bool): See PyTorch DataLoader.
            Defaults to False.
        shuffle (bool): See PyTorch DataLoader.
            Defaults to True.
        num_workers (int): See PyTorch DataLoader.
            Defaults to 0.
        perturb_config (dict): Currently disabled.
    """

    @property
    def output_ports(self):
        """Returns definitions of module output ports.

        audio_signal:
            0: AxisType(BatchTag)

            1: AxisType(TimeTag)

        a_sig_length:
            0: AxisType(BatchTag)

        transcripts:
            0: AxisType(BatchTag)

            1: AxisType(TimeTag)

        transcript_length:
            0: AxisType(BatchTag)

        """
        return {
            "audio_signal": NeuralType({0: AxisType(BatchTag),
                                        1: AxisType(TimeTag)}),

            "a_sig_length": NeuralType({0: AxisType(BatchTag)}),

            "transcripts": NeuralType({0: AxisType(BatchTag),
                                       1: AxisType(TimeTag)}),

            "transcript_length": NeuralType({0: AxisType(BatchTag)})
        }

    def __init__(
            self, *,
            manifest_filepath,
            labels,
            batch_size,
            sample_rate=16000,
            int_values=False,
            bos_id=None,
            eos_id=None,
            pad_id=None,
            min_duration=0.1,
            max_duration=None,
            normalize_transcripts=True,
            trim_silence=False,
            load_audio=True,
            drop_last=False,
            shuffle=True,
            num_workers=0,
            tokenizer=None,
            # perturb_config=None,
            **kwargs
    ):
        super().__init__(**kwargs)

        self._featurizer = WaveformFeaturizer(
            sample_rate=sample_rate, int_values=int_values, augmentor=None)
<<<<<<< HEAD
        self._dataset = AudioDataset(
            manifest_filepath=manifest_filepath,
            labels=labels,
            featurizer=self._featurizer, max_duration=max_duration,
            min_duration=min_duration, normalize=normalize_transcripts,
            trim=trim_silence, logger=self._logger,
            eos_id=eos_id, load_audio=load_audio,
            tokenizer=tokenizer
        )
=======
>>>>>>> a0c60bcf

        # Set up dataset
        dataset_params = {'manifest_filepath': manifest_filepath,
                          'labels': labels,
                          'featurizer': self._featurizer,
                          'max_duration': max_duration,
                          'min_duration': min_duration,
                          'normalize': normalize_transcripts,
                          'trim': trim_silence,
                          'bos_id': bos_id,
                          'eos_id': eos_id,
                          'logger': self._logger,
                          'load_audio': load_audio}

        self._dataset = AudioDataset(**dataset_params)

        # Set up data loader
        if self._placement == DeviceType.AllGpu:
            self._logger.info('Parallelizing DATALAYER')
            sampler = torch.utils.data.distributed.DistributedSampler(
                self._dataset)
        else:
            sampler = None

        pad_id = 0 if pad_id is None else pad_id
        self._dataloader = torch.utils.data.DataLoader(
            dataset=self._dataset,
            batch_size=batch_size,
            collate_fn=partial(seq_collate_fn, token_pad_value=pad_id),
            drop_last=drop_last,
            shuffle=shuffle if sampler is None else False,
            sampler=sampler,
            num_workers=num_workers
        )

    def __len__(self):
        return len(self._dataset)

    @property
    def dataset(self):
        return None

    @property
    def data_iterator(self):
        return self._dataloader


<<<<<<< HEAD
class TFAudioToTextDataLayer(DataLayerNM):
    """Data Layer for general ASR tasks.

    Module which reads ASR labeled data. It accepts comma-separated
    JSON manifest files describing the correspondence between wav audio files
    and their transcripts. JSON files should be of the following format::

        {"audio_filepath": path_to_wav_0, "duration": time_in_sec_0, "text": \
transcript_0}
        ...
        {"audio_filepath": path_to_wav_n, "duration": time_in_sec_n, "text": \
transcript_n}


    Args:
        manifest_filepath (str): path to JSON containing data.
        labels (list): list of characters that can be output by the ASR model.
            For Jasper, this is the 28 character set {a-z '}. The CTC blank
            symbol is automatically added later for models using ctc.
        batch_size (int): batch size
        sample_rate (int): Target sampling rate for data. Audio files will be
            resampled to sample_rate if it is not already.
            Defaults to 16000.
        int_values (bool): Bool indicating whether the audio file is saved as
            int data or float data.
            Defaults to False.
        eos_id (str): End of string symbol used for seq2seq models.
            Defaults to None.
        min_duration (float): All training files which have a duration less
            than min_duration are dropped. Note: Duration is read from the
            manifest JSON.
            Defaults to 0.1.
        max_duration (float): All training files which have a duration more
            than max_duration are dropped. Note: Duration is read from the
            manifest JSON.
            Defaults to None.
        normalize_transcripts (bool): Whether to use automatic text cleaning.
            It is highly recommended to manually clean text ffor best results.
            Defaults to True.
        trim_silence (bool): Whether to use trim silence from beginning and end
            of audio signal using librosa.effects.trim().
            Defaults to False.
        load_audio (bool): Controls whether the dataloader loads the audio
            signal and transcript or just the transcript.
            Defaults to True.
        drop_last (bool): See PyTorch DataLoader.
            Defaults to False.
        shuffle (bool): See PyTorch DataLoader.
            Defaults to True.
        num_workers (int): See PyTorch DataLoader.
            Defaults to 0.
        perturb_config (dict): Currently disabled.
    """

    @staticmethod
    def create_ports():
        input_ports = {}
        output_ports = {
            "audio_signal": NeuralType({0: AxisType(BatchTag),
                                        1: AxisType(TimeTag)}),

            "a_sig_length": NeuralType({0: AxisType(BatchTag)}),

            "decoder_inputs": NeuralType({0: AxisType(BatchTag),
                                          1: AxisType(TimeTag)}),

            "decoder_targets": NeuralType({0: AxisType(BatchTag),
                                          1: AxisType(TimeTag)}),

            "transcript_length": NeuralType({0: AxisType(BatchTag)}),

            "ctc_targets": NeuralType({0: AxisType(BatchTag),
                                       1: AxisType(TimeTag)}),

            "ctc_transcript_length": NeuralType({0: AxisType(BatchTag)})
        }
        return input_ports, output_ports

    def __init__(
            self, *,
            manifest_filepath,
            labels,
            batch_size,
            sample_rate=16000,
            int_values=False,
            eos_id=None,
            min_duration=0.1,
            max_duration=None,
            normalize_transcripts=True,
            trim_silence=False,
            load_audio=True,
            drop_last=False,
            shuffle=True,
            num_workers=0,
            tokenizer=None,
            # perturb_config=None,
            **kwargs
    ):
        DataLayerNM.__init__(self, **kwargs)

        self._featurizer = WaveformFeaturizer(
            sample_rate=sample_rate, int_values=int_values, augmentor=None)
        self._dataset = TFAudioDataset(
            manifest_filepath=manifest_filepath,
            labels=labels,
            featurizer=self._featurizer, max_duration=max_duration,
            min_duration=min_duration, normalize=normalize_transcripts,
            trim=trim_silence, logger=self._logger,
            eos_id=eos_id, load_audio=load_audio,
            tokenizer=tokenizer
        )

        if self._placement == DeviceType.AllGpu:
            self._logger.info('Parallelizing DATALAYER')
            sampler = torch.utils.data.distributed.DistributedSampler(
                self._dataset)
        else:
            sampler = None

        self._dataloader = torch.utils.data.DataLoader(
            dataset=self._dataset,
            batch_size=batch_size,
            collate_fn=tfaudio_seq_collate_fn,
            drop_last=drop_last,
            shuffle=shuffle if sampler is None else False,
            sampler=sampler,
            num_workers=num_workers
        )

    def __len__(self):
        return len(self._dataset)

    @property
    def dataset(self):
        return None

    @property
    def data_iterator(self):
        return self._dataloader


class AudioPreprocessing(TrainableNM):
    """
    Neural Module that does batch processing of audio files and converts them
    to spectrogram representations
=======
class KaldiFeatureDataLayer(DataLayerNM):
    """Data layer for reading generic Kaldi-formatted data.

    Module that reads ASR labeled data that is in a Kaldi-compatible format.
    It assumes that you have a directory that contains:

    - feats.scp: A mapping from utterance IDs to .ark files that
            contains the corresponding MFCC (or other format) data
    - text: A mapping from utterance IDs to transcripts
    - utt2dur (optional): A mapping from utterance IDs to audio durations,
            needed if you want to filter based on duration
>>>>>>> a0c60bcf

    Args:
        kaldi_dir (str): Directory that contains the above files.
        labels (list): List of characters that can be output by the ASR model,
            e.g. {a-z '} for Jasper. The CTC blank symbol is automatically
            added later for models using CTC.
        batch_size (int): batch size
        eos_id (str): End of string symbol used for seq2seq models.
            Defaults to None.
        min_duration (float): All training files which have a duration less
            than min_duration are dropped. Can't be used if the `utt2dur` file
            does not exist. Defaults to None.
        max_duration (float): All training files which have a duration more
            than max_duration are dropped. Can't be used if the `utt2dur` file
            does not exist. Defaults to None.
        normalize_transcripts (bool): Whether to use automatic text cleaning.
            It is highly recommended to manually clean text for best results.
            Defaults to True.
        drop_last (bool): See PyTorch DataLoader. Defaults to False.
        shuffle (bool): See PyTorch DataLoader. Defaults to True.
        num_workers (int): See PyTorch DataLoader. Defaults to 0.
    """

    @property
    def output_ports(self):
        """Returns definitions of module output ports.

        processed_signal:
            0: AxisType(BatchTag)

            1: AxisType(SpectrogramSignalTag)

            2: AxisType(ProcessedTimeTag)

        processed_length:
            0: AxisType(BatchTag)

        transcripts:
            0: AxisType(BatchTag)

            1: AxisType(TimeTag)

        transcript_length:
            0: AxisType(BatchTag)

        """
        return {
            "processed_signal": NeuralType({0: AxisType(BatchTag),
                                            1: AxisType(SpectrogramSignalTag),
                                            2: AxisType(ProcessedTimeTag)}),

            "processed_length": NeuralType({0: AxisType(BatchTag)}),

            "transcripts": NeuralType({0: AxisType(BatchTag),
                                       1: AxisType(TimeTag)}),

            "transcript_length": NeuralType({0: AxisType(BatchTag)})
        }

    def __init__(
            self, *,
<<<<<<< HEAD
            sample_rate=16000,
            window_size=0.02,
            window_stride=0.01,
            window="hann",
            normalize="per_feature",
            n_fft=None,
            preemph=0.97,
            features=64,
            lowfreq=0,
            highfreq=None,
            feat_type="logfbank",
            dither=1e-5,
            pad_to=16,
            frame_splicing=1,
            stft_conv=False,
            speed_perturb=False,
            speed_perturb_global=False,
            speed_perturb_segs=0,
            speed_perturb_min=0,
            speed_perturb_max=0,
            **kwargs
    ):
        if "fbank" not in feat_type:
            raise NotImplementedError("AudioPreprocessing currently only "
                                      "accepts 'fbank' or 'logfbank' as "
                                      "feat_type")
        TrainableNM.__init__(self, **kwargs)

        self.featurizer = FilterbankFeatures(
            sample_rate=sample_rate,
            window_size=window_size,
            window_stride=window_stride,
            window=window,
            normalize=normalize,
            n_fft=n_fft,
            preemph=preemph,
            nfilt=features,
            lowfreq=lowfreq,
            highfreq=highfreq,
            dither=dither,
            pad_to=pad_to,
            frame_splicing=frame_splicing,
            stft_conv=stft_conv,
            speed_perturb=speed_perturb,
            speed_perturb_global=speed_perturb_global,
            speed_perturb_segs=speed_perturb_segs,
            speed_perturb_min=speed_perturb_min,
            speed_perturb_max=speed_perturb_max,
            logger=self._logger
        )
        # _pre_procesing_config = self.local_parameters
        # self.featurizer = FeatureFactory.from_config(_pre_procesing_config)
        self.featurizer.to(self._device)

        self.disable_casts = (self._opt_level == Optimization.mxprO1)

    def forward(self, input_signal, length):
        length.requires_grad_(False)
        if self.disable_casts:
            with amp.disable_casts():
                if input_signal.dim() == 2:
                    processed_signal, processed_length = self.featurizer(
                        input_signal.to(torch.float), length)
        else:
            if input_signal.dim() == 2:
                processed_signal, processed_length = self.featurizer(
                    input_signal, length)
        return processed_signal, processed_length


class SpectrogramAugmentation(NonTrainableNM):
    """
    Performs time and freq cuts in one of two ways.

    SpecAugment zeroes out vertical and horizontal sections as described in
    SpecAugment (https://arxiv.org/abs/1904.08779). Arguments for use with
    SpecAugment are `freq_masks`, `time_masks`, `freq_width`, and `time_width`.
=======
            kaldi_dir,
            labels,
            batch_size,
            min_duration=None,
            max_duration=None,
            normalize_transcripts=True,
            drop_last=False,
            shuffle=True,
            num_workers=0,
            **kwargs
    ):
        super().__init__(**kwargs)

        # Set up dataset
        dataset_params = {'kaldi_dir': kaldi_dir,
                          'labels': labels,
                          'min_duration': min_duration,
                          'max_duration': max_duration,
                          'normalize': normalize_transcripts,
                          'logger': self._logger}
        self._dataset = KaldiFeatureDataset(**dataset_params)

        # Set up data loader
        if self._placement == DeviceType.AllGpu:
            self._logger.info('Parallelizing DATALAYER')
            sampler = torch.utils.data.distributed.DistributedSampler(
                self._dataset)
        else:
            sampler = None
>>>>>>> a0c60bcf

        self._dataloader = torch.utils.data.DataLoader(
            dataset=self._dataset,
            batch_size=batch_size,
            collate_fn=self._collate_fn,
            drop_last=drop_last,
            shuffle=shuffle if sampler is None else False,
            sampler=sampler,
            num_workers=num_workers
        )

    @staticmethod
    def _collate_fn(batch):
        """Collate batch of (features, feature len, tokens, tokens len).
        Kaldi generally uses MFCC (and PLP) features.

        Args:
            batch: A batch of elements, where each element is a tuple of
                features, feature length, tokens, and token
                length for a single sample.

        Returns:
            The same batch, with the features and token length padded
            to the maximum of the batch.
        """
        # Find max lengths of features and tokens in the batch
        _, feat_lens, _, token_lens = zip(*batch)
        max_feat_len = max(feat_lens).item()
        max_tokens_len = max(token_lens).item()

        # Pad features and tokens to max
        features, tokens = [], []
        for feat, feat_len, tkns, tkns_len in batch:
            feat_len = feat_len.item()
            if feat_len < max_feat_len:
                pad = (0, max_feat_len - feat_len)
                feat = torch.nn.functional.pad(feat, pad)
            features.append(feat)

            tkns_len = tkns_len.item()
            if tkns_len < max_tokens_len:
                pad = (0, max_tokens_len - tkns_len)
                tkns = torch.nn.functional.pad(tkns, pad)
            tokens.append(tkns)

        features = torch.stack(features)
        feature_lens = torch.stack(feat_lens)
        tokens = torch.stack(tokens)
        token_lens = torch.stack(token_lens)

        return features, feature_lens, tokens, token_lens

    def __len__(self):
        return len(self._dataset)

    @property
    def dataset(self):
        return None

    @property
    def data_iterator(self):
        return self._dataloader


class TranscriptDataLayer(DataLayerNM):
    """A simple Neural Module for loading textual transcript data.
    The path, labels, and eos_id arguments are dataset parameters.

    Args:
        pad_id (int): Label position of padding symbol
        batch_size (int): Size of batches to generate in data loader
        drop_last (bool): Whether we drop last (possibly) incomplete batch.
            Defaults to False.
        num_workers (int): Number of processes to work on data loading (0 for
            just main process).
            Defaults to 0.
    """
<<<<<<< HEAD
    @staticmethod
    def create_ports():
        input_ports = {
            "in_x": NeuralType({0: AxisType(BatchTag),
                                1: AxisType(ChannelTag),
                                2: AxisType(TimeTag)}),
=======
>>>>>>> a0c60bcf

    @property
    def output_ports(self):
        """Returns definitions of module output ports.

        texts:
            0: AxisType(BatchTag)

            1: AxisType(TimeTag)

        texts_length:
            0: AxisType(BatchTag)

        """
        return {
            'texts': NeuralType({
                0: AxisType(BatchTag),
                1: AxisType(TimeTag)
            }),

            "texts_length": NeuralType({0: AxisType(BatchTag)})
        }

    def __init__(self,
                 path,
                 labels,
                 batch_size,
                 bos_id=None,
                 eos_id=None,
                 pad_id=None,
                 drop_last=False,
                 num_workers=0,
                 shuffle=True,
                 **kwargs):
        super().__init__(**kwargs)

        # Set up dataset
        dataset_params = {'path': path,
                          'labels': labels,
                          'bos_id': bos_id,
                          'eos_id': eos_id}

        self._dataset = TranscriptDataset(**dataset_params)

        # Set up data loader
        if self._placement == DeviceType.AllGpu:
            sampler = torch.utils.data.distributed.DistributedSampler(
                self._dataset)
        else:
            sampler = None

        pad_id = 0 if pad_id is None else pad_id

        # noinspection PyTypeChecker
        self._dataloader = torch.utils.data.DataLoader(
            dataset=self._dataset,
            batch_size=batch_size,
            collate_fn=partial(self._collate_fn, pad_id=pad_id, pad8=True),
            drop_last=drop_last,
            shuffle=shuffle if sampler is None else False,
            sampler=sampler,
            num_workers=num_workers
        )

    @staticmethod
    def _collate_fn(batch, pad_id, pad8=False):
        texts_list, texts_len = zip(*batch)
        max_len = max(texts_len)
        if pad8:
            max_len = pad_to(max_len, 8)

        texts = torch.empty(len(texts_list), max_len,
                            dtype=torch.long)
        texts.fill_(pad_id)

        for i, s in enumerate(texts_list):
            texts[i].narrow(0, 0, s.size(0)).copy_(s)

        if len(texts.shape) != 2:
            raise ValueError(
                f"Texts in collate function have shape {texts.shape},"
                f" should have 2 dimensions."
            )

        return texts, torch.stack(texts_len)

    def __len__(self):
        return len(self._dataset)

    @property
    def dataset(self):
        return None

<<<<<<< HEAD
        return out_x, out_x_len, out_y, out_y_len


class IntToSeq(NonTrainableNM):
    @staticmethod
    def create_ports():
        input_ports = {
            "x": NeuralType({0: AxisType(BatchTag),
                             1: AxisType(EncodedRepresentationTag),
                             2: AxisType(ProcessedTimeTag)}),
            "length": NeuralType({0: AxisType(BatchTag)})
        }

        output_ports = {
            "length": NeuralType({0: AxisType(BatchTag),
                                  1: AxisType(TimeTag)})
        }
        return input_ports, output_ports

    @torch.no_grad()
    def forward(self, x, length):
        length = length.to(dtype=torch.long)
        max_len = x.size(2)
        mask = torch.arange(max_len).to(length.device)\
            .expand(len(length), max_len) < length.unsqueeze(1)
        return mask


class IntToSeq2(NonTrainableNM):
    @staticmethod
    def create_ports():
        input_ports = {
            "x": NeuralType({0: AxisType(BatchTag),
                             1: AxisType(TimeTag)}),
            "length": NeuralType({0: AxisType(BatchTag)})
        }

        output_ports = {
            "length": NeuralType({0: AxisType(BatchTag),
                                  1: AxisType(TimeTag)})
        }
        return input_ports, output_ports

    @torch.no_grad()
    def forward(self, x, length):
        length = length.to(dtype=torch.long)
        max_len = x.size(1)
        mask = torch.arange(max_len).to(length.device)\
            .expand(len(length), max_len) < length.unsqueeze(1)
        return mask
=======
    @property
    def data_iterator(self):
        return self._dataloader
>>>>>>> a0c60bcf
<|MERGE_RESOLUTION|>--- conflicted
+++ resolved
@@ -13,17 +13,11 @@
 from nemo.backends.pytorch import DataLayerNM
 from nemo.core import DeviceType
 from nemo.core.neural_types import *
-<<<<<<< HEAD
-from .parts.dataset import AudioDataset, seq_collate_fn, TFAudioDataset, \
-                           tfaudio_seq_collate_fn
-from .parts.features import FilterbankFeatures, WaveformFeaturizer
-from .parts.spectr_augment import SpecAugment, SpecCutout
-=======
 from nemo.utils.misc import pad_to
 from .parts.dataset import (
-    AudioDataset, seq_collate_fn, KaldiFeatureDataset, TranscriptDataset)
+    AudioDataset, seq_collate_fn, KaldiFeatureDataset, TranscriptDataset,
+    TFAudioDataset, tfaudio_seq_collate_fn)
 from .parts.features import WaveformFeaturizer
->>>>>>> a0c60bcf
 
 
 class AudioToTextDataLayer(DataLayerNM):
@@ -143,18 +137,6 @@
 
         self._featurizer = WaveformFeaturizer(
             sample_rate=sample_rate, int_values=int_values, augmentor=None)
-<<<<<<< HEAD
-        self._dataset = AudioDataset(
-            manifest_filepath=manifest_filepath,
-            labels=labels,
-            featurizer=self._featurizer, max_duration=max_duration,
-            min_duration=min_duration, normalize=normalize_transcripts,
-            trim=trim_silence, logger=self._logger,
-            eos_id=eos_id, load_audio=load_audio,
-            tokenizer=tokenizer
-        )
-=======
->>>>>>> a0c60bcf
 
         # Set up dataset
         dataset_params = {'manifest_filepath': manifest_filepath,
@@ -202,7 +184,282 @@
         return self._dataloader
 
 
-<<<<<<< HEAD
+class KaldiFeatureDataLayer(DataLayerNM):
+    """Data layer for reading generic Kaldi-formatted data.
+
+    Module that reads ASR labeled data that is in a Kaldi-compatible format.
+    It assumes that you have a directory that contains:
+
+    - feats.scp: A mapping from utterance IDs to .ark files that
+            contains the corresponding MFCC (or other format) data
+    - text: A mapping from utterance IDs to transcripts
+    - utt2dur (optional): A mapping from utterance IDs to audio durations,
+            needed if you want to filter based on duration
+
+    Args:
+        kaldi_dir (str): Directory that contains the above files.
+        labels (list): List of characters that can be output by the ASR model,
+            e.g. {a-z '} for Jasper. The CTC blank symbol is automatically
+            added later for models using CTC.
+        batch_size (int): batch size
+        eos_id (str): End of string symbol used for seq2seq models.
+            Defaults to None.
+        min_duration (float): All training files which have a duration less
+            than min_duration are dropped. Can't be used if the `utt2dur` file
+            does not exist. Defaults to None.
+        max_duration (float): All training files which have a duration more
+            than max_duration are dropped. Can't be used if the `utt2dur` file
+            does not exist. Defaults to None.
+        normalize_transcripts (bool): Whether to use automatic text cleaning.
+            It is highly recommended to manually clean text for best results.
+            Defaults to True.
+        drop_last (bool): See PyTorch DataLoader. Defaults to False.
+        shuffle (bool): See PyTorch DataLoader. Defaults to True.
+        num_workers (int): See PyTorch DataLoader. Defaults to 0.
+    """
+
+    @property
+    def output_ports(self):
+        """Returns definitions of module output ports.
+
+        processed_signal:
+            0: AxisType(BatchTag)
+
+            1: AxisType(SpectrogramSignalTag)
+
+            2: AxisType(ProcessedTimeTag)
+
+        processed_length:
+            0: AxisType(BatchTag)
+
+        transcripts:
+            0: AxisType(BatchTag)
+
+            1: AxisType(TimeTag)
+
+        transcript_length:
+            0: AxisType(BatchTag)
+
+        """
+        return {
+            "processed_signal": NeuralType({0: AxisType(BatchTag),
+                                            1: AxisType(SpectrogramSignalTag),
+                                            2: AxisType(ProcessedTimeTag)}),
+
+            "processed_length": NeuralType({0: AxisType(BatchTag)}),
+
+            "transcripts": NeuralType({0: AxisType(BatchTag),
+                                       1: AxisType(TimeTag)}),
+
+            "transcript_length": NeuralType({0: AxisType(BatchTag)})
+        }
+
+    def __init__(
+            self, *,
+            kaldi_dir,
+            labels,
+            batch_size,
+            min_duration=None,
+            max_duration=None,
+            normalize_transcripts=True,
+            drop_last=False,
+            shuffle=True,
+            num_workers=0,
+            **kwargs
+    ):
+        super().__init__(**kwargs)
+
+        # Set up dataset
+        dataset_params = {'kaldi_dir': kaldi_dir,
+                          'labels': labels,
+                          'min_duration': min_duration,
+                          'max_duration': max_duration,
+                          'normalize': normalize_transcripts,
+                          'logger': self._logger}
+        self._dataset = KaldiFeatureDataset(**dataset_params)
+
+        # Set up data loader
+        if self._placement == DeviceType.AllGpu:
+            self._logger.info('Parallelizing DATALAYER')
+            sampler = torch.utils.data.distributed.DistributedSampler(
+                self._dataset)
+        else:
+            sampler = None
+
+        self._dataloader = torch.utils.data.DataLoader(
+            dataset=self._dataset,
+            batch_size=batch_size,
+            collate_fn=self._collate_fn,
+            drop_last=drop_last,
+            shuffle=shuffle if sampler is None else False,
+            sampler=sampler,
+            num_workers=num_workers
+        )
+
+    @staticmethod
+    def _collate_fn(batch):
+        """Collate batch of (features, feature len, tokens, tokens len).
+        Kaldi generally uses MFCC (and PLP) features.
+
+        Args:
+            batch: A batch of elements, where each element is a tuple of
+                features, feature length, tokens, and token
+                length for a single sample.
+
+        Returns:
+            The same batch, with the features and token length padded
+            to the maximum of the batch.
+        """
+        # Find max lengths of features and tokens in the batch
+        _, feat_lens, _, token_lens = zip(*batch)
+        max_feat_len = max(feat_lens).item()
+        max_tokens_len = max(token_lens).item()
+
+        # Pad features and tokens to max
+        features, tokens = [], []
+        for feat, feat_len, tkns, tkns_len in batch:
+            feat_len = feat_len.item()
+            if feat_len < max_feat_len:
+                pad = (0, max_feat_len - feat_len)
+                feat = torch.nn.functional.pad(feat, pad)
+            features.append(feat)
+
+            tkns_len = tkns_len.item()
+            if tkns_len < max_tokens_len:
+                pad = (0, max_tokens_len - tkns_len)
+                tkns = torch.nn.functional.pad(tkns, pad)
+            tokens.append(tkns)
+
+        features = torch.stack(features)
+        feature_lens = torch.stack(feat_lens)
+        tokens = torch.stack(tokens)
+        token_lens = torch.stack(token_lens)
+
+        return features, feature_lens, tokens, token_lens
+
+    def __len__(self):
+        return len(self._dataset)
+
+    @property
+    def dataset(self):
+        return None
+
+    @property
+    def data_iterator(self):
+        return self._dataloader
+
+
+class TranscriptDataLayer(DataLayerNM):
+    """A simple Neural Module for loading textual transcript data.
+    The path, labels, and eos_id arguments are dataset parameters.
+
+    Args:
+        pad_id (int): Label position of padding symbol
+        batch_size (int): Size of batches to generate in data loader
+        drop_last (bool): Whether we drop last (possibly) incomplete batch.
+            Defaults to False.
+        num_workers (int): Number of processes to work on data loading (0 for
+            just main process).
+            Defaults to 0.
+    """
+
+    @property
+    def output_ports(self):
+        """Returns definitions of module output ports.
+
+        texts:
+            0: AxisType(BatchTag)
+
+            1: AxisType(TimeTag)
+
+        texts_length:
+            0: AxisType(BatchTag)
+
+        """
+        return {
+            'texts': NeuralType({
+                0: AxisType(BatchTag),
+                1: AxisType(TimeTag)
+            }),
+
+            "texts_length": NeuralType({0: AxisType(BatchTag)})
+        }
+
+    def __init__(self,
+                 path,
+                 labels,
+                 batch_size,
+                 bos_id=None,
+                 eos_id=None,
+                 pad_id=None,
+                 drop_last=False,
+                 num_workers=0,
+                 shuffle=True,
+                 **kwargs):
+        super().__init__(**kwargs)
+
+        # Set up dataset
+        dataset_params = {'path': path,
+                          'labels': labels,
+                          'bos_id': bos_id,
+                          'eos_id': eos_id}
+
+        self._dataset = TranscriptDataset(**dataset_params)
+
+        # Set up data loader
+        if self._placement == DeviceType.AllGpu:
+            sampler = torch.utils.data.distributed.DistributedSampler(
+                self._dataset)
+        else:
+            sampler = None
+
+        pad_id = 0 if pad_id is None else pad_id
+
+        # noinspection PyTypeChecker
+        self._dataloader = torch.utils.data.DataLoader(
+            dataset=self._dataset,
+            batch_size=batch_size,
+            collate_fn=partial(self._collate_fn, pad_id=pad_id, pad8=True),
+            drop_last=drop_last,
+            shuffle=shuffle if sampler is None else False,
+            sampler=sampler,
+            num_workers=num_workers
+        )
+
+    @staticmethod
+    def _collate_fn(batch, pad_id, pad8=False):
+        texts_list, texts_len = zip(*batch)
+        max_len = max(texts_len)
+        if pad8:
+            max_len = pad_to(max_len, 8)
+
+        texts = torch.empty(len(texts_list), max_len,
+                            dtype=torch.long)
+        texts.fill_(pad_id)
+
+        for i, s in enumerate(texts_list):
+            texts[i].narrow(0, 0, s.size(0)).copy_(s)
+
+        if len(texts.shape) != 2:
+            raise ValueError(
+                f"Texts in collate function have shape {texts.shape},"
+                f" should have 2 dimensions."
+            )
+
+        return texts, torch.stack(texts_len)
+
+    def __len__(self):
+        return len(self._dataset)
+
+    @property
+    def dataset(self):
+        return None
+
+    @property
+    def data_iterator(self):
+        return self._dataloader
+
+
 class TFAudioToTextDataLayer(DataLayerNM):
     """Data Layer for general ASR tasks.
 
@@ -344,376 +601,6 @@
         return self._dataloader
 
 
-class AudioPreprocessing(TrainableNM):
-    """
-    Neural Module that does batch processing of audio files and converts them
-    to spectrogram representations
-=======
-class KaldiFeatureDataLayer(DataLayerNM):
-    """Data layer for reading generic Kaldi-formatted data.
-
-    Module that reads ASR labeled data that is in a Kaldi-compatible format.
-    It assumes that you have a directory that contains:
-
-    - feats.scp: A mapping from utterance IDs to .ark files that
-            contains the corresponding MFCC (or other format) data
-    - text: A mapping from utterance IDs to transcripts
-    - utt2dur (optional): A mapping from utterance IDs to audio durations,
-            needed if you want to filter based on duration
->>>>>>> a0c60bcf
-
-    Args:
-        kaldi_dir (str): Directory that contains the above files.
-        labels (list): List of characters that can be output by the ASR model,
-            e.g. {a-z '} for Jasper. The CTC blank symbol is automatically
-            added later for models using CTC.
-        batch_size (int): batch size
-        eos_id (str): End of string symbol used for seq2seq models.
-            Defaults to None.
-        min_duration (float): All training files which have a duration less
-            than min_duration are dropped. Can't be used if the `utt2dur` file
-            does not exist. Defaults to None.
-        max_duration (float): All training files which have a duration more
-            than max_duration are dropped. Can't be used if the `utt2dur` file
-            does not exist. Defaults to None.
-        normalize_transcripts (bool): Whether to use automatic text cleaning.
-            It is highly recommended to manually clean text for best results.
-            Defaults to True.
-        drop_last (bool): See PyTorch DataLoader. Defaults to False.
-        shuffle (bool): See PyTorch DataLoader. Defaults to True.
-        num_workers (int): See PyTorch DataLoader. Defaults to 0.
-    """
-
-    @property
-    def output_ports(self):
-        """Returns definitions of module output ports.
-
-        processed_signal:
-            0: AxisType(BatchTag)
-
-            1: AxisType(SpectrogramSignalTag)
-
-            2: AxisType(ProcessedTimeTag)
-
-        processed_length:
-            0: AxisType(BatchTag)
-
-        transcripts:
-            0: AxisType(BatchTag)
-
-            1: AxisType(TimeTag)
-
-        transcript_length:
-            0: AxisType(BatchTag)
-
-        """
-        return {
-            "processed_signal": NeuralType({0: AxisType(BatchTag),
-                                            1: AxisType(SpectrogramSignalTag),
-                                            2: AxisType(ProcessedTimeTag)}),
-
-            "processed_length": NeuralType({0: AxisType(BatchTag)}),
-
-            "transcripts": NeuralType({0: AxisType(BatchTag),
-                                       1: AxisType(TimeTag)}),
-
-            "transcript_length": NeuralType({0: AxisType(BatchTag)})
-        }
-
-    def __init__(
-            self, *,
-<<<<<<< HEAD
-            sample_rate=16000,
-            window_size=0.02,
-            window_stride=0.01,
-            window="hann",
-            normalize="per_feature",
-            n_fft=None,
-            preemph=0.97,
-            features=64,
-            lowfreq=0,
-            highfreq=None,
-            feat_type="logfbank",
-            dither=1e-5,
-            pad_to=16,
-            frame_splicing=1,
-            stft_conv=False,
-            speed_perturb=False,
-            speed_perturb_global=False,
-            speed_perturb_segs=0,
-            speed_perturb_min=0,
-            speed_perturb_max=0,
-            **kwargs
-    ):
-        if "fbank" not in feat_type:
-            raise NotImplementedError("AudioPreprocessing currently only "
-                                      "accepts 'fbank' or 'logfbank' as "
-                                      "feat_type")
-        TrainableNM.__init__(self, **kwargs)
-
-        self.featurizer = FilterbankFeatures(
-            sample_rate=sample_rate,
-            window_size=window_size,
-            window_stride=window_stride,
-            window=window,
-            normalize=normalize,
-            n_fft=n_fft,
-            preemph=preemph,
-            nfilt=features,
-            lowfreq=lowfreq,
-            highfreq=highfreq,
-            dither=dither,
-            pad_to=pad_to,
-            frame_splicing=frame_splicing,
-            stft_conv=stft_conv,
-            speed_perturb=speed_perturb,
-            speed_perturb_global=speed_perturb_global,
-            speed_perturb_segs=speed_perturb_segs,
-            speed_perturb_min=speed_perturb_min,
-            speed_perturb_max=speed_perturb_max,
-            logger=self._logger
-        )
-        # _pre_procesing_config = self.local_parameters
-        # self.featurizer = FeatureFactory.from_config(_pre_procesing_config)
-        self.featurizer.to(self._device)
-
-        self.disable_casts = (self._opt_level == Optimization.mxprO1)
-
-    def forward(self, input_signal, length):
-        length.requires_grad_(False)
-        if self.disable_casts:
-            with amp.disable_casts():
-                if input_signal.dim() == 2:
-                    processed_signal, processed_length = self.featurizer(
-                        input_signal.to(torch.float), length)
-        else:
-            if input_signal.dim() == 2:
-                processed_signal, processed_length = self.featurizer(
-                    input_signal, length)
-        return processed_signal, processed_length
-
-
-class SpectrogramAugmentation(NonTrainableNM):
-    """
-    Performs time and freq cuts in one of two ways.
-
-    SpecAugment zeroes out vertical and horizontal sections as described in
-    SpecAugment (https://arxiv.org/abs/1904.08779). Arguments for use with
-    SpecAugment are `freq_masks`, `time_masks`, `freq_width`, and `time_width`.
-=======
-            kaldi_dir,
-            labels,
-            batch_size,
-            min_duration=None,
-            max_duration=None,
-            normalize_transcripts=True,
-            drop_last=False,
-            shuffle=True,
-            num_workers=0,
-            **kwargs
-    ):
-        super().__init__(**kwargs)
-
-        # Set up dataset
-        dataset_params = {'kaldi_dir': kaldi_dir,
-                          'labels': labels,
-                          'min_duration': min_duration,
-                          'max_duration': max_duration,
-                          'normalize': normalize_transcripts,
-                          'logger': self._logger}
-        self._dataset = KaldiFeatureDataset(**dataset_params)
-
-        # Set up data loader
-        if self._placement == DeviceType.AllGpu:
-            self._logger.info('Parallelizing DATALAYER')
-            sampler = torch.utils.data.distributed.DistributedSampler(
-                self._dataset)
-        else:
-            sampler = None
->>>>>>> a0c60bcf
-
-        self._dataloader = torch.utils.data.DataLoader(
-            dataset=self._dataset,
-            batch_size=batch_size,
-            collate_fn=self._collate_fn,
-            drop_last=drop_last,
-            shuffle=shuffle if sampler is None else False,
-            sampler=sampler,
-            num_workers=num_workers
-        )
-
-    @staticmethod
-    def _collate_fn(batch):
-        """Collate batch of (features, feature len, tokens, tokens len).
-        Kaldi generally uses MFCC (and PLP) features.
-
-        Args:
-            batch: A batch of elements, where each element is a tuple of
-                features, feature length, tokens, and token
-                length for a single sample.
-
-        Returns:
-            The same batch, with the features and token length padded
-            to the maximum of the batch.
-        """
-        # Find max lengths of features and tokens in the batch
-        _, feat_lens, _, token_lens = zip(*batch)
-        max_feat_len = max(feat_lens).item()
-        max_tokens_len = max(token_lens).item()
-
-        # Pad features and tokens to max
-        features, tokens = [], []
-        for feat, feat_len, tkns, tkns_len in batch:
-            feat_len = feat_len.item()
-            if feat_len < max_feat_len:
-                pad = (0, max_feat_len - feat_len)
-                feat = torch.nn.functional.pad(feat, pad)
-            features.append(feat)
-
-            tkns_len = tkns_len.item()
-            if tkns_len < max_tokens_len:
-                pad = (0, max_tokens_len - tkns_len)
-                tkns = torch.nn.functional.pad(tkns, pad)
-            tokens.append(tkns)
-
-        features = torch.stack(features)
-        feature_lens = torch.stack(feat_lens)
-        tokens = torch.stack(tokens)
-        token_lens = torch.stack(token_lens)
-
-        return features, feature_lens, tokens, token_lens
-
-    def __len__(self):
-        return len(self._dataset)
-
-    @property
-    def dataset(self):
-        return None
-
-    @property
-    def data_iterator(self):
-        return self._dataloader
-
-
-class TranscriptDataLayer(DataLayerNM):
-    """A simple Neural Module for loading textual transcript data.
-    The path, labels, and eos_id arguments are dataset parameters.
-
-    Args:
-        pad_id (int): Label position of padding symbol
-        batch_size (int): Size of batches to generate in data loader
-        drop_last (bool): Whether we drop last (possibly) incomplete batch.
-            Defaults to False.
-        num_workers (int): Number of processes to work on data loading (0 for
-            just main process).
-            Defaults to 0.
-    """
-<<<<<<< HEAD
-    @staticmethod
-    def create_ports():
-        input_ports = {
-            "in_x": NeuralType({0: AxisType(BatchTag),
-                                1: AxisType(ChannelTag),
-                                2: AxisType(TimeTag)}),
-=======
->>>>>>> a0c60bcf
-
-    @property
-    def output_ports(self):
-        """Returns definitions of module output ports.
-
-        texts:
-            0: AxisType(BatchTag)
-
-            1: AxisType(TimeTag)
-
-        texts_length:
-            0: AxisType(BatchTag)
-
-        """
-        return {
-            'texts': NeuralType({
-                0: AxisType(BatchTag),
-                1: AxisType(TimeTag)
-            }),
-
-            "texts_length": NeuralType({0: AxisType(BatchTag)})
-        }
-
-    def __init__(self,
-                 path,
-                 labels,
-                 batch_size,
-                 bos_id=None,
-                 eos_id=None,
-                 pad_id=None,
-                 drop_last=False,
-                 num_workers=0,
-                 shuffle=True,
-                 **kwargs):
-        super().__init__(**kwargs)
-
-        # Set up dataset
-        dataset_params = {'path': path,
-                          'labels': labels,
-                          'bos_id': bos_id,
-                          'eos_id': eos_id}
-
-        self._dataset = TranscriptDataset(**dataset_params)
-
-        # Set up data loader
-        if self._placement == DeviceType.AllGpu:
-            sampler = torch.utils.data.distributed.DistributedSampler(
-                self._dataset)
-        else:
-            sampler = None
-
-        pad_id = 0 if pad_id is None else pad_id
-
-        # noinspection PyTypeChecker
-        self._dataloader = torch.utils.data.DataLoader(
-            dataset=self._dataset,
-            batch_size=batch_size,
-            collate_fn=partial(self._collate_fn, pad_id=pad_id, pad8=True),
-            drop_last=drop_last,
-            shuffle=shuffle if sampler is None else False,
-            sampler=sampler,
-            num_workers=num_workers
-        )
-
-    @staticmethod
-    def _collate_fn(batch, pad_id, pad8=False):
-        texts_list, texts_len = zip(*batch)
-        max_len = max(texts_len)
-        if pad8:
-            max_len = pad_to(max_len, 8)
-
-        texts = torch.empty(len(texts_list), max_len,
-                            dtype=torch.long)
-        texts.fill_(pad_id)
-
-        for i, s in enumerate(texts_list):
-            texts[i].narrow(0, 0, s.size(0)).copy_(s)
-
-        if len(texts.shape) != 2:
-            raise ValueError(
-                f"Texts in collate function have shape {texts.shape},"
-                f" should have 2 dimensions."
-            )
-
-        return texts, torch.stack(texts_len)
-
-    def __len__(self):
-        return len(self._dataset)
-
-    @property
-    def dataset(self):
-        return None
-
-<<<<<<< HEAD
-        return out_x, out_x_len, out_y, out_y_len
-
-
 class IntToSeq(NonTrainableNM):
     @staticmethod
     def create_ports():
@@ -760,9 +647,4 @@
         max_len = x.size(1)
         mask = torch.arange(max_len).to(length.device)\
             .expand(len(length), max_len) < length.unsqueeze(1)
-        return mask
-=======
-    @property
-    def data_iterator(self):
-        return self._dataloader
->>>>>>> a0c60bcf
+        return mask