# Copyright 2019 NVIDIA. All Rights Reserved.
#
# Licensed under the Apache License, Version 2.0 (the "License");
# you may not use this file except in compliance with the License.
# You may obtain a copy of the License at
#
#     http://www.apache.org/licenses/LICENSE-2.0
#
# Unless required by applicable law or agreed to in writing, software
# distributed under the License is distributed on an "AS IS" BASIS,
# WITHOUT WARRANTIES OR CONDITIONS OF ANY KIND, either express or implied.
# See the License for the specific language governing permissions and
# limitations under the License.
# =============================================================================
from nemo.core import Backend

<<<<<<< HEAD
from .data_layer import AudioToTextDataLayer, AudioPreprocessing, \
    SpectrogramAugmentation, MultiplyBatch, IntToSeq, IntToSeq2, \
    TFAudioToTextDataLayer
from .greedy_ctc_decoder import GreedyCTCDecoder
=======
from .audio_preprocessing import *
>>>>>>> a0c60bcf
from .beam_search_decoder import BeamSearchDecoderWithLM
from .data_layer import (
        AudioToTextDataLayer, KaldiFeatureDataLayer, TranscriptDataLayer)
from .greedy_ctc_decoder import GreedyCTCDecoder
from .jasper import JasperEncoder, JasperDecoderForCTC
from .las.misc import JasperRNNConnector
from .losses import CTCLossNM

__all__ = ['Backend',
           'AudioToTextDataLayer',
           'AudioPreprocessing',
           'AudioPreprocessor',
           'AudioToMFCCPreprocessor',
           'AudioToMelSpectrogramPreprocessor',
           'AudioToSpectrogramPreprocessor',
           'MultiplyBatch',
           'SpectrogramAugmentation',
           'KaldiFeatureDataLayer',
           'TranscriptDataLayer',
           'GreedyCTCDecoder',
           'BeamSearchDecoderWithLM',
           'JasperEncoder',
           'JasperDecoderForCTC',
           'JasperRNNConnector',
           'CTCLossNM']


name = "nemo_asr"
backend = Backend.PyTorch
__version__ = "0.9.0"<|MERGE_RESOLUTION|>--- conflicted
+++ resolved
@@ -14,17 +14,11 @@
 # =============================================================================
 from nemo.core import Backend
 
-<<<<<<< HEAD
-from .data_layer import AudioToTextDataLayer, AudioPreprocessing, \
-    SpectrogramAugmentation, MultiplyBatch, IntToSeq, IntToSeq2, \
-    TFAudioToTextDataLayer
-from .greedy_ctc_decoder import GreedyCTCDecoder
-=======
 from .audio_preprocessing import *
->>>>>>> a0c60bcf
 from .beam_search_decoder import BeamSearchDecoderWithLM
 from .data_layer import (
-        AudioToTextDataLayer, KaldiFeatureDataLayer, TranscriptDataLayer)
+        AudioToTextDataLayer, KaldiFeatureDataLayer, TranscriptDataLayer,
+        IntToSeq, IntToSeq2, TFAudioToTextDataLayer)
 from .greedy_ctc_decoder import GreedyCTCDecoder
 from .jasper import JasperEncoder, JasperDecoderForCTC
 from .las.misc import JasperRNNConnector
