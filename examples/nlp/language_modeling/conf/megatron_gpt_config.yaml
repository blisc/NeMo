--- conflicted
+++ resolved
@@ -168,15 +168,9 @@
   ## Transformer Engine
   transformer_engine: False
   fp8: False # enables fp8 in TransformerLayer forward
-<<<<<<< HEAD
   fp8_e4m3: False # sets fp8_format = recipe.Format.E4M3
-  fp8_hybrid: False # sets fp8_format = recipe.Format.HYBRID
+  fp8_hybrid: True # sets fp8_format = recipe.Format.HYBRID
   fp8_margin: 0 # scaling margin
-=======
-  fp8_e4m3: False # sets fp8_format = recipe.Format.E4M3 
-  fp8_hybrid: True # sets fp8_format = recipe.Format.HYBRID
-  fp8_margin: 0 # scaling margin 
->>>>>>> 52d50e9e
   fp8_interval: 1 # scaling update interval
   fp8_amax_history_len: 1024 # Number of steps for which amax history is recorded per tensor
   fp8_amax_compute_algo: max # 'most_recent' or 'max'. Algorithm for computing amax from history
