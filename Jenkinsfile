pipeline {
  agent {
        docker {
            image 'nvcr.io/nvidia/pytorch:20.09-py3'
            args '--device=/dev/nvidia0 --gpus all --user 0:128 -v /home/TestData:/home/TestData -v $HOME/.cache/torch:/root/.cache/torch --shm-size=8g'
        }
  }
  options {
    timeout(time: 1, unit: 'HOURS')
    disableConcurrentBuilds()
  }
  stages {

    stage('PyTorch version') {
      steps {
        sh 'python -c "import torch; print(torch.__version__)"'
      }
    }

    stage('Install test requirements') {
      steps {
        sh 'apt-get update && apt-get install -y bc && pip install -r requirements/requirements_test.txt'
      }
    }

    stage('Copyright Headers check') {
      steps {
        sh 'python /home/TestData/check_copyright_header.py --dir .'
      }
    }

    stage('Code formatting checks') {
      steps {
        sh 'python setup.py style'
      }
    }

    stage('Installation') {
      steps {
        sh './reinstall.sh'
      }
    }

    stage('PyTorch Lightning version') {
      steps {
        sh 'python -c "import pytorch_lightning; print(pytorch_lightning.__version__)"'
      }
    }

    stage('L0: Unit Tests GPU') {
      steps {
        sh 'pytest -m "unit and not skipduringci and not pleasefixme"'
      }
    }

    stage('L0: Unit Tests CPU') {
      when {
        anyOf{
          branch 'main'
          changeRequest target: 'main'
        }
      }
      steps {
        sh 'pytest -m "unit and not pleasefixme" --cpu'
      }
    }

    stage('L0: Computer Vision Integration') {
      when {
        anyOf{
          branch 'main'
          changeRequest target: 'main'
        }
      }
      failFast true
      parallel {
        stage ('MNIST image classification with LeNet-5 Integration Test - on CPU') {
          steps {
            sh 'cd examples/cv && \
            python mnist_lenet5_image_classification_pure_lightning.py trainer.gpus=0 \
            trainer.accelerator=null \
            trainer.fast_dev_run=true model.dataset.data_folder=/home/TestData \
            && rm -rf outputs'
          }
        }
      }
    }

    // We have no integration tests, please enable this when one is added
    // stage('L0: Integration Tests GPU') {
    //   steps {
    //     sh 'pytest -s -m "integration and not skipduringci and not pleasefixme"'
    //   }
    // }

    // stage('L0: Integration Tests CPU') {
    //   when {
    //     anyOf{
    //       branch 'main'
    //       changeRequest target: 'main'
    //     }
    //   }
    //   steps {
    //     sh 'pytest -s -m "integration and not pleasefixme" --cpu'
    //   }
    // }

    // We have no system tests, please enable this when one is added
    // stage('L1: System Tests GPU') {
    //   steps {
    //     sh 'pytest -m "system and not skipduringci and not pleasefixme"'
    //   }
    // }

    // stage('L1: System Tests CPU') {
    //   when {
    //     anyOf{
    //       branch 'dev
    //       changeRequest target: 'main'
    //     }
    //   }
    //   steps {
    //     sh 'pytest -m "system and not pleasefixme" --cpu'
    //   }
    // }

    stage('L2: ASR dev run') {
      when {
        anyOf{
          branch 'main'
          changeRequest target: 'main'
        }
      }
      failFast true
      parallel {
        stage('Speech to Text') {
          steps {
            sh 'python examples/asr/speech_to_text.py \
            model.train_ds.manifest_filepath=/home/TestData/an4_dataset/an4_train.json \
            model.validation_ds.manifest_filepath=/home/TestData/an4_dataset/an4_val.json \
            trainer.gpus=[0] \
            +trainer.fast_dev_run=True \
            exp_manager.exp_dir=examples/asr/speech_to_text_results'
            sh 'rm -rf examples/asr/speech_to_text_results'
          }
        }
        stage('Speech to Label') {
          steps {
            sh 'python examples/asr/speech_to_label.py \
            model.train_ds.manifest_filepath=/home/TestData/speech_commands/train_manifest.json \
            model.validation_ds.manifest_filepath=/home/TestData/speech_commands/test_manifest.json \
            model.test_ds.manifest_filepath=/home/TestData/speech_commands/test_manifest.json \
            trainer.gpus=[1] \
            +trainer.fast_dev_run=True \
            model.preprocessor.cls=nemo.collections.asr.modules.AudioToMelSpectrogramPreprocessor \
            model.preprocessor.params={} \
            exp_manager.exp_dir=examples/asr/speech_to_label_results'
            sh 'rm -rf examples/asr/speech_to_label_results'
          }
        }

        stage('Speaker Recognition') {
          steps {
            sh 'python examples/speaker_recognition/speaker_reco.py \
            model.train_ds.batch_size=10 \
            model.validation_ds.batch_size=2 \
            model.train_ds.manifest_filepath=/home/TestData/an4_speaker/train.json \
            model.validation_ds.manifest_filepath=/home/TestData/an4_speaker/dev.json \
            model.test_ds.manifest_filepath=/home/TestData/an4_speaker/test.json \
            trainer.gpus=[1] \
            +trainer.fast_dev_run=True \
            exp_manager.exp_dir=examples/speaker_recognition/speaker_recognition_results'
            sh 'rm -rf examples/speaker_recognition/speaker_recognition_results'
          }
        }

        stage('L2: Speech to Text WPE') {
          steps {
            sh 'python examples/asr/speech_to_text_bpe.py \
            --config-path="experimental/configs/" --config-name="config_bpe" \
            model.train_ds.manifest_filepath=/home/TestData/an4_dataset/an4_train.json \
            model.validation_ds.manifest_filepath=/home/TestData/an4_dataset/an4_val.json \
            model.tokenizer.dir="/home/TestData/asr_tokenizers/an4_wpe_128/" \
            model.tokenizer.type="wpe" \
            trainer.gpus=[1] \
            +trainer.fast_dev_run=True \
            exp_manager.exp_dir=examples/asr/speech_to_text_wpe_results'
            sh 'rm -rf examples/asr/speech_to_text_wpe_results'
          }
        }
      }
    }



    stage('L2: ASR Multi-dataloader dev run') {
      when {
        anyOf{
          branch 'main'
          changeRequest target: 'main'
        }
      }
      failFast true
      parallel {
        stage('Speech to Text multi-dataloader') {
          steps {
            sh 'python examples/asr/speech_to_text.py \
            model.train_ds.manifest_filepath=/home/TestData/an4_dataset/an4_train.json \
            model.validation_ds.manifest_filepath=[/home/TestData/an4_dataset/an4_val.json,/home/TestData/an4_dataset/an4_val.json] \
            trainer.gpus=[0] \
            trainer.max_epochs=1 \
            +trainer.max_steps=1 \
            +trainer.num_sanity_val_steps=1 \
            exp_manager.exp_dir=examples/asr/speech_to_text_results'
            sh 'rm -rf examples/asr/speech_to_text_results'
          }
        }

        stage('Speech to Label multi-dataloader') {
          steps {
            sh 'python examples/asr/speech_to_label.py \
            model.train_ds.manifest_filepath=/home/TestData/speech_commands/train_manifest.json \
            model.validation_ds.manifest_filepath=[/home/TestData/speech_commands/test_manifest.json,/home/TestData/speech_commands/test_manifest.json] \
            trainer.gpus=[1] \
            trainer.max_epochs=1 \
            +trainer.max_steps=1 \
            +trainer.num_sanity_val_steps=1 \
            model.preprocessor.cls=nemo.collections.asr.modules.AudioToMelSpectrogramPreprocessor \
            model.preprocessor.params={} \
            exp_manager.exp_dir=examples/asr/speech_to_label_results'
            sh 'rm -rf examples/asr/speech_to_label_results'
          }
        }
      }
    }

    stage('L2: Parallel NER with Megatron') {
     when {
        anyOf{
          branch 'main'
          changeRequest target: 'main'
        }
     }
     failFast true
     parallel {
      stage('L2: NER with cased Megatron') {
       steps {
        sh 'cd examples/nlp/token_classification && \
        python token_classification.py \
        model.dataset.data_dir=/home/TestData/nlp/token_classification_punctuation/ \
        trainer.gpus=[0,1] \
        +trainer.fast_dev_run=true \
        model.dataset.use_cache=false \
        model.language_model.pretrained_model_name=megatron-bert-345m-cased \
        trainer.accelerator=ddp \
        exp_manager.exp_dir=exp_ner_megatron_bert_base_cased'
        sh 'rm -rf examples/nlp/token_classification/exp_ner_megatron_bert_base_cased'
       }
      }
      }
    }


    stage('L2: Parallel BERT SQUAD v1.1 / v2.0') {
      when {
        anyOf{
          branch 'main'
          changeRequest target: 'main'
        }
      }
      failFast true
      parallel {
        stage('BERT SQUAD 1.1') {
          // Cannot do fast_dev_run because squad needs whole dev dataset
          steps {
            sh 'cd examples/nlp/question_answering && \
            python question_answering_squad.py \
            model.train_ds.file=/home/TestData/nlp/squad_mini/v1.1/train-v1.1.json \
            model.dataset.use_cache=false \
            model.validation_ds.file=/home/TestData/nlp/squad_mini/v1.1/dev-v1.1.json \
            model.test_ds.file=/home/TestData/nlp/squad_mini/v1.1/dev-v1.1.json \
            model.train_ds.batch_size=8 \
            model.validation_ds.batch_size=8 \
            model.test_ds.batch_size=2 \
            trainer.max_epochs=1 \
            +trainer.max_steps=1 \
            model.language_model.pretrained_model_name=bert-base-uncased \
            model.dataset.version_2_with_negative=false \
            trainer.precision=16 \
            trainer.amp_level=O1 \
            trainer.gpus=[0] \
            exp_manager.exp_dir=exp_bert_squad_1.1 \
            '
            sh 'rm -rf examples/nlp/question_answering/exp_bert_squad_1.1'
          }
        }
        stage('BERT SQUAD 2.0') {
          // Cannot do fast_dev_run because squad needs whole dev dataset
          steps {
            sh 'cd examples/nlp/question_answering && \
            python question_answering_squad.py \
            model.train_ds.file=/home/TestData/nlp/squad_mini/v2.0/train-v2.0.json \
            model.dataset.use_cache=false \
            model.train_ds.batch_size=8 \
            model.validation_ds.batch_size=8 \
            trainer.max_epochs=1 \
            +trainer.max_steps=1 \
            model.validation_ds.file=/home/TestData/nlp/squad_mini/v2.0/dev-v2.0.json \
            model.language_model.pretrained_model_name=bert-base-uncased \
            model.dataset.version_2_with_negative=true \
            trainer.precision=16 \
            trainer.amp_level=O1 \
            trainer.gpus=[1] \
            exp_manager.exp_dir=exp_bert_squad_2.0 \
            '
            sh 'rm -rf examples/nlp/question_answering/exp_bert_squad_2.0'
          }
        }
      }
    }

    // TODO: Running out of memory on the 12G TITAN V
    stage('L2: Parallel MegaBERT Token Classification / SQUAD v2.0') {
      when {
        anyOf{
          branch 'main'
          changeRequest target: 'main'
        }
      }
      failFast true
      parallel {
        // stage ('Token Classification with MegaBERT') {
        //   steps {
        //     sh 'cd examples/nlp/token_classification && \
        //     python token_classification.py \
        //     model.dataset.data_dir=/home/TestData/nlp/token_classification_punctuation/ \
        //     model.language_model.pretrained_model_name=megatron-bert-345m-uncased \
        //     model.train_ds.batch_size=10 \
        //     model.dataset.max_seq_length=50 \
        //     model.dataset.use_cache=false \
    	  //     trainer.accelerator=ddp \
        //     trainer.precision=16 \
        //     trainer.amp_level=O1 \
        //     trainer.gpus=[1] \
        //     +trainer.fast_dev_run=true \
        //     exp_manager.exp_dir=exp_megabert_base_uncased \
        //     '
        //     sh 'rm -rf examples/nlp/text_classification/exp_megabert_base_uncased'
        //   }
        // }
        stage('MegaBERT SQUAD 2.0') {
          // Cannot do fast_dev_run because squad needs whole dev dataset
          steps {
            sh 'cd examples/nlp/question_answering && \
            python question_answering_squad.py \
            model.train_ds.file=/home/TestData/nlp/squad_mini/v2.0/train-v2.0.json \
            model.dataset.use_cache=false \
            model.train_ds.batch_size=1 \
            model.validation_ds.batch_size=1 \
	          trainer.accelerator=ddp \
            trainer.max_epochs=1 \
            +trainer.max_steps=1 \
            model.validation_ds.file=/home/TestData/nlp/squad_mini/v2.0/dev-v2.0.json \
            model.language_model.pretrained_model_name=megatron-bert-345m-uncased  \
            model.dataset.version_2_with_negative=true \
            trainer.precision=16 \
            trainer.amp_level=O1 \
            trainer.gpus=[1] \
            exp_manager.exp_dir=exp_megabert_squad_2.0 \
            '
            sh 'rm -rf examples/nlp/question_answering/exp_megabert_squad_2.0'
          }
        }
      }
    }

    stage('L2: Parallel RoBERTa SQUAD v1.1') {
      when {
        anyOf{
          branch 'main'
          changeRequest target: 'main'
        }
      }
      failFast true
      parallel {
        stage('RoBERTa SQUAD 1.1') {
          // Cannot do fast_dev_run because squad needs whole dev dataset
          steps {
            sh 'cd examples/nlp/question_answering && \
            python question_answering_squad.py \
            model.train_ds.file=/home/TestData/nlp/squad_mini/v1.1/train-v1.1.json \
            model.dataset.use_cache=false \
            model.train_ds.batch_size=8 \
            model.validation_ds.batch_size=8 \
            trainer.max_epochs=1 \
            +trainer.max_steps=1 \
            model.validation_ds.file=/home/TestData/nlp/squad_mini/v1.1/dev-v1.1.json \
            model.language_model.pretrained_model_name=roberta-base \
            model.dataset.version_2_with_negative=false \
            trainer.precision=16 \
            trainer.amp_level=O1 \
            trainer.gpus=[0] \
            exp_manager.exp_dir=exp_roberta_squad_1.1 \
            '
            sh 'rm -rf examples/nlp/question_answering/exp_roberta_squad_1.1'
          }
        }
      }
    }

    stage('L2: Parallel NLP Examples 1') {
      when {
        anyOf{
          branch 'main'
          changeRequest target: 'main'
        }
      }
      failFast true
      parallel {
        stage ('Text Classification with BERT Test') {
          steps {
            sh 'cd examples/nlp/text_classification && \
            python text_classification_with_bert.py \
            model.dataset.num_classes=6 \
            model.train_ds.file_path=/home/TestData/nlp/retail_text_classification/train.tsv \
            model.validation_ds.file_path=/home/TestData/nlp/retail_text_classification/dev.tsv \
            model.language_model.pretrained_model_name=bert-base-uncased \
            model.train_ds.batch_size=10 \
            model.dataset.max_seq_length=50 \
            model.dataset.use_cache=false \
            trainer.gpus=[0] \
            +trainer.fast_dev_run=true \
            exp_manager.exp_dir=exp_bert_base_uncased \
            '
            sh 'rm -rf examples/nlp/text_classification/exp_bert_base_uncased'
          }
        }
        stage ('NER with BERT') {
          steps {
            sh 'cd examples/nlp/token_classification && \
            python token_classification.py \
            model.dataset.data_dir=/home/TestData/nlp/token_classification_punctuation/ \
            trainer.gpus=[1] \
            +trainer.fast_dev_run=true \
            model.dataset.use_cache=false \
            exp_manager.exp_dir=examples/nlp/token_classification/ner_with_bert \
            '
            sh 'rm -rf examples/nlp/token_classification/ner_with_bert'
          }
        }
      }
    }
    // TODO: Adding this back after upgrade
    // stage('L2: Text Classification with Model Parallel Size 2 Megatron BERT') {
    //   when {
    //     anyOf{
    //       branch 'main'
    //       changeRequest target: 'main'
    //     }
    //   }
    //   failFast true
    //   steps{
    //     sh 'cd examples/nlp/text_classification && \
    //     python text_classification_with_bert.py \
    //     exp_manager.create_checkpoint_callback=false \
    //     exp_manager.exp_dir=exp_mp_2_megatron_bert \
    //     trainer.gpus=[0,1] \
    //     trainer.num_nodes=1 \
    //     trainer.precision=16 \
    //     ~trainer.amp_level \
    //     +trainer.replace_sampler_ddp=false \
    //     +trainer.fast_dev_run=true \
    //     model.dataset.num_classes=6 \
    //     model.train_ds.file_path=/home/TestData/nlp/retail_text_classification/train.tsv \
    //     model.train_ds.batch_size=4 \
    //     model.language_model.pretrained_model_name=megatron-bert-uncased \
    //     model.language_model.config_file=/home/TestData/nlp/mp_2_bert_toy/config.json \
    //     model.language_model.lm_checkpoint=/home/TestData/nlp/mp_2_bert_toy/iter_2000000 \
    //     '
    //     sh 'rm -rf examples/nlp/text_classification/exp_mp_2_megatron_bert'
    //   }
    // }

<<<<<<< HEAD
    // Pretrained models need to be retrained?
    // TODO: Pytorch Lightning has some issues with restoring Metric classes, asked on the lightning slack if they can
    // provide a simple solution.
    // stage('L2: Parallel NLP Examples 2') {
    //   when {
    //     anyOf{
    //       branch 'main'
    //       changeRequest target: 'main'
    //     }
    //   }
    //   failFast true
    //   parallel {
    //     stage ('NER finetuning from pretrained Test') {
    //       steps {
    //         sh 'cd examples/nlp/token_classification && \
    //         python token_classification.py \
    //         pretrained_model=NERModel \
    //         model.dataset.data_dir=/home/TestData/nlp/ner/ \
    //         model.train_ds.batch_size=2 \
    //         model.dataset.use_cache=false \
    //         trainer.gpus=[0] \
    //         +trainer.fast_dev_run=true \
    //         exp_manager.exp_dir=examples/nlp/token_classification/ner_from_pretrained'
    //         sh 'rm -rf examples/nlp/token_classification/ner_from_pretrained'
    //       }
    //     }
    //     stage ('Punctuation and capitalization finetuning from pretrained test') {
    //       steps {
    //         sh 'cd examples/nlp/token_classification && \
    //         python punctuation_capitalization.py \
    //         pretrained_model=Punctuation_Capitalization_with_BERT \
    //         model.dataset.data_dir=/home/TestData/nlp/token_classification_punctuation/ \
    //         trainer.gpus=[1] \
    //         +trainer.fast_dev_run=true \
    //         model.dataset.use_cache=false \
    //         exp_manager.exp_dir=examples/nlp/token_classification/pc_from_pretrained'
    //         sh 'rm -rf examples/nlp/token_classification/pc_from_pretrained'
    //       }
    //     }
    //   }
    // }
=======
    stage('L2: Parallel NLP Examples 2') {
      when {
        anyOf{
          branch 'main'
          changeRequest target: 'main'
        }
      }
      failFast true
      parallel {
        stage ('NER finetuning from pretrained Test') {
          steps {
            sh 'cd examples/nlp/token_classification && \
            python token_classification.py \
            pretrained_model=NERModel \
            model.dataset.data_dir=/home/TestData/nlp/ner/ \
            model.train_ds.batch_size=2 \
            model.dataset.use_cache=false \
            trainer.gpus=[0] \
            +trainer.fast_dev_run=true \
            exp_manager.exp_dir=examples/nlp/token_classification/ner_from_pretrained'
            sh 'rm -rf examples/nlp/token_classification/ner_from_pretrained'
          }
        }
        stage ('Punctuation and capitalization finetuning from pretrained test') {
          steps {
            sh 'cd examples/nlp/token_classification && \
            python punctuation_capitalization.py \
            pretrained_model=Punctuation_Capitalization_with_BERT \
            model.dataset.data_dir=/home/TestData/nlp/token_classification_punctuation/ \
            trainer.gpus=[1] \
            +trainer.fast_dev_run=true \
            model.dataset.use_cache=false \
            exp_manager.exp_dir=examples/nlp/token_classification/pc_from_pretrained'
            sh 'rm -rf examples/nlp/token_classification/pc_from_pretrained'
          }
        }
      }
    }
>>>>>>> f08e74eb

    stage('L2: Intent and Slot Classification') {
      when {
        anyOf{
          branch 'main'
          changeRequest target: 'main'
        }
      }
      failFast true

      steps {
        sh 'cd examples/nlp/intent_slot_classification && \
        python intent_slot_classification.py \
        model.data_dir=/home/TestData/nlp/retail \
        model.validation_ds.prefix=dev \
        model.test_ds.prefix=dev \
        trainer.gpus=[0] \
        +trainer.fast_dev_run=true'
      }
    }

    stage('L2: Parallel GLUE Examples') {
      when {
        anyOf{
          branch 'main'
          changeRequest target: 'main'
        }
      }
      failFast true

      parallel {
        stage('MRPC with RoBERTa') {
          steps {
            sh 'python examples/nlp/glue_benchmark/glue_benchmark.py \
            model.dataset.use_cache=false \
            model.task_name=mrpc \
            model.language_model.pretrained_model_name=roberta-base \
            model.dataset.data_dir=/home/TestData/nlp/glue_fake/MRPC \
            trainer.gpus=[0] \
            +trainer.fast_dev_run=True \
            exp_manager.exp_dir=examples/nlp/glue_benchmark/mrpc \
            model.output_dir=examples/nlp/glue_benchmark/mrpc'
            sh 'rm -rf examples/nlp/glue_benchmark/mrpc'
          }
        }
        stage('STS-b') {
          steps {
            sh 'python examples/nlp/glue_benchmark/glue_benchmark.py \
            model.dataset.use_cache=false \
            model.task_name=sts-b \
            model.dataset.data_dir=/home/TestData/nlp/glue_fake/STS-B \
            trainer.gpus=[1] \
            +trainer.fast_dev_run=True \
            model.language_model.pretrained_model_name=albert-base-v1 \
            exp_manager.exp_dir=examples/nlp/glue_benchmark/sts-b'
            sh 'rm -rf examples/nlp/glue_benchmark/sts-b'
          }
        }
      }
    }

    stage('L2: Parallel GLUE-AutoEncoder Examples') {
      when {
        anyOf{
          branch 'main'
          changeRequest target: 'main'
        }
      }
      failFast true

      parallel {
        stage('MRPC TurkuNLP/bert-base-finnish-cased-v1') {
          steps {
            sh 'python examples/nlp/glue_benchmark/glue_benchmark.py \
            model.dataset.use_cache=false \
            model.language_model.pretrained_model_name="TurkuNLP/bert-base-finnish-cased-v1" \
            model.task_name=mrpc \
            model.dataset.data_dir=/home/TestData/nlp/glue_fake/MRPC \
            trainer.gpus=[0] \
            +trainer.fast_dev_run=True \
            exp_manager.exp_dir=examples/nlp/glue_benchmark/mrpc \
            model.output_dir=examples/nlp/glue_benchmark/mrpc'
            sh 'rm -rf examples/nlp/glue_benchmark/mrpc'
          }
        }
        stage('STS-b T5-small') {
          steps {
            sh 'python examples/nlp/glue_benchmark/glue_benchmark.py \
            model.dataset.use_cache=false \
            model.language_model.pretrained_model_name="t5-small" \
            model.task_name=sts-b \
            model.dataset.data_dir=/home/TestData/nlp/glue_fake/STS-B \
            trainer.gpus=[1] \
            +trainer.fast_dev_run=True \
            exp_manager.exp_dir=examples/nlp/glue_benchmark/sts-b'
            sh 'rm -rf examples/nlp/glue_benchmark/sts-b'
          }
        }
      }
    }

    stage('L2: Parallel Pretraining BERT pretraining from Text/Preprocessed') {
      when {
        anyOf{
          branch 'main'
          changeRequest target: 'main'
        }
      }
      failFast true
      parallel {
        stage('L2: Pretraining BERT pretraining from Text') {
            steps {
              sh 'cd examples/nlp/language_modeling && \
              python bert_pretraining.py \
              --config-name=bert_pretraining_from_text_config.yaml \
              trainer.gpus=[0] \
              trainer.precision=16 \
              trainer.amp_level=O1 \
              +trainer.fast_dev_run=true \
              model.train_ds.data_file=/home/TestData/nlp/wikitext-2/train.txt  \
              model.train_ds.batch_size=64 \
              model.validation_ds.data_file=/home/TestData/nlp/wikitext-2/valid.txt  \
              model.validation_ds.batch_size=64 \
              model.language_model.config_file=/home/TestData/nlp/bert_configs/bert_3200.json \
              model.optim.lr=0.01 \
              model.optim.sched.warmup_ratio=0.1 \
              model.tokenizer.tokenizer_name=sentencepiece \
              model.tokenizer.tokenizer_model=/home/TestData/nlp/wikitext-2/tokenizer_bpe_v3193/tokenizer.model \
              model.mask_prob=0.15 \
              model.short_seq_prob=0.1 \
              exp_manager.exp_dir=PretrainingBERTFromText \
              '
              sh 'rm -f /home/TestData/nlp/wikitext-2/*.pkl'
              sh 'rm -rf examples/nlp/language_modeling/PretrainingBERTFromText'
              sh 'ls -lha examples/nlp/language_modeling'
            }
        }
        stage('L2: Pretraining BERT from Preprocessed') {
            steps {
              sh 'cd examples/nlp/language_modeling && \
              python bert_pretraining.py \
              --config-name=bert_pretraining_from_preprocessed_config.yaml \
              trainer.gpus=[1] \
              trainer.precision=16 \
              trainer.amp_level=O1 \
              +trainer.fast_dev_run=true \
              model.train_ds.data_file=/home/TestData/nlp/wiki_book_mini/training \
              model.train_ds.batch_size=8 \
              model.language_model.lm_checkpoint=/home/TestData/nlp/bert_ckpts/nemo1.0/bert_base_uncased_mlm_final_1074591_nemo1.0.pt \
              model.language_model.config_file=/home/TestData/nlp/bert_configs/uncased_L-12_H-768_A-12.json \
              model.optim.lr=0.875e-4 \
              model.optim.weight_decay=0.01 \
              model.optim.sched.warmup_ratio=0.01 \
              exp_manager.exp_dir=PretrainingBERTFromPreprocessed \
              exp_manager.create_checkpoint_callback=False \
              '
              sh 'rm -rf examples/nlp/language_modeling/PretrainingBERTFromPreprocessed'
              sh 'ls -lha examples/nlp/language_modeling'
            }
        }
      }
    }

    stage('L2: Parallel Pretraining BERT  using char/word tokenizer') {
      when {
        anyOf{
          branch 'main'
          changeRequest target: 'main'
        }
      }
      failFast true
      parallel {
        stage('L2: Pretraining BERT pretraining from Text with char tokenizer') {
            steps {
              sh 'cd examples/nlp/language_modeling && \
              python bert_pretraining.py \
              --config-name=bert_pretraining_from_text_config.yaml \
              trainer.gpus=[0] \
              trainer.precision=16 \
              trainer.amp_level=O1 \
              +trainer.fast_dev_run=true \
              model.train_ds.data_file=/home/TestData/nlp/wikitext-2/train.txt  \
              model.train_ds.batch_size=64 \
              model.validation_ds.data_file=/home/TestData/nlp/wikitext-2/valid.txt  \
              model.validation_ds.batch_size=64 \
              model.language_model.config_file=/home/TestData/nlp/bert_configs/bert_3200.json \
              model.optim.lr=0.01 \
              model.optim.sched.warmup_ratio=0.1 \
              model.tokenizer.tokenizer_name=char \
              model.tokenizer.vocab_file=/home/TestData/nlp/vocabs/mini_vocab.txt \
              model.mask_prob=0.15 \
              model.short_seq_prob=0.1 \
              exp_manager.exp_dir=PretrainingBERTFromTextchartok \
              '
              sh 'rm -rf examples/nlp/language_modeling/PretrainingBERTFromTextchartok'
            }
        }
        stage('L2: Pretraining BERT pretraining from Text with word tokenizer') {
            steps {
              sh 'cd examples/nlp/language_modeling && \
              python bert_pretraining.py \
              --config-name=bert_pretraining_from_text_config.yaml \
              trainer.gpus=[1] \
              trainer.precision=16 \
              trainer.amp_level=O1 \
              +trainer.fast_dev_run=true \
              model.train_ds.data_file=/home/TestData/nlp/wikitext-2/train.txt  \
              model.train_ds.batch_size=64 \
              model.validation_ds.data_file=/home/TestData/nlp/wikitext-2/valid.txt  \
              model.validation_ds.batch_size=64 \
              model.language_model.config_file=/home/TestData/nlp/bert_configs/bert_3200.json \
              model.optim.lr=0.01 \
              model.optim.sched.warmup_ratio=0.1 \
              model.tokenizer.tokenizer_name=word \
              model.tokenizer.vocab_file=/home/TestData/nlp/vocabs/mini_vocab.txt \
              model.mask_prob=0.15 \
              model.short_seq_prob=0.1 \
              exp_manager.exp_dir=PretrainingBERTFromTextwordtok \
              '
              sh 'rm -rf examples/nlp/language_modeling/PretrainingBERTFromTextwordtok'
            }
        }
      }
    }

   stage('L2: Punctuation & Capitalization, 2GPUs with DistilBERT') {
      when {
        anyOf{
          branch 'main'
          changeRequest target: 'main'
        }
      }
      failFast true
      steps {
        sh 'cd examples/nlp/token_classification && \
        python punctuation_capitalization.py \
        model.dataset.data_dir=/home/TestData/nlp/token_classification_punctuation/ \
        model.language_model.pretrained_model_name=distilbert-base-uncased \
        model.dataset.use_cache=false \
        trainer.gpus=[0,1] \
        trainer.accelerator=ddp \
        +trainer.fast_dev_run=true \
        exp_manager.exp_dir=exp_distilbert_base_uncased \
        '
        sh 'rm -rf examples/nlp/token_classification/exp_distilbert_base_uncased'
      }
    }



    stage('L2: TTS Fast dev runs 1') {
      when {
        anyOf{
          branch 'main'
          changeRequest target: 'main'
        }
      }
      parallel {
        stage('Tacotron 2') {
          steps {
            sh 'python examples/tts/tacotron2.py \
            train_dataset=/home/TestData/an4_dataset/an4_train.json \
            validation_datasets=/home/TestData/an4_dataset/an4_val.json \
            trainer.gpus="[0]" \
            +trainer.fast_dev_run=True \
            trainer.accelerator=null \
            trainer.max_epochs=-1 \
            model.train_ds.dataloader_params.batch_size=12 \
            model.validation_ds.dataloader_params.batch_size=12 \
            ~trainer.check_val_every_n_epoch'
          }
        }
        stage('WaveGlow') {
          steps {
            sh 'python examples/tts/waveglow.py \
            train_dataset=/home/TestData/an4_dataset/an4_train.json \
            validation_datasets=/home/TestData/an4_dataset/an4_val.json \
            trainer.gpus="[1]" \
            +trainer.fast_dev_run=True \
            trainer.accelerator=null \
            trainer.max_epochs=-1 \
            model.train_ds.dataloader_params.batch_size=4 \
            model.validation_ds.dataloader_params.batch_size=4 \
            ~trainer.check_val_every_n_epoch'
          }
        }
      }
    }

    stage('L2: TTS Fast dev runs 2') {
      when {
        anyOf{
          branch 'main'
          changeRequest target: 'main'
        }
      }

      parallel {
        stage('SqueezeWave') {
          steps {
            sh 'python examples/tts/squeezewave.py \
            train_dataset=/home/TestData/an4_dataset/an4_train.json \
            validation_datasets=/home/TestData/an4_dataset/an4_val.json \
            trainer.gpus="[0]" \
            +trainer.fast_dev_run=True \
            trainer.accelerator=null \
            trainer.max_epochs=-1 \
            model.train_ds.dataloader_params.batch_size=4 \
            model.validation_ds.dataloader_params.batch_size=4 \
            ~trainer.check_val_every_n_epoch'
          }
        }
        stage('GlowTTS') {
          steps {
            sh 'python examples/tts/glow_tts.py \
            train_dataset=/home/TestData/an4_dataset/an4_train.json \
            validation_datasets=/home/TestData/an4_dataset/an4_val.json \
            trainer.gpus="[1]" \
            +trainer.fast_dev_run=True \
            trainer.accelerator=null \
            trainer.max_epochs=-1 \
            model.train_ds.batch_size=4 \
            model.validation_ds.batch_size=4 \
            ~trainer.check_val_every_n_epoch'
          }
        }
      }
    }

    stage('L??: Speech Checkpoints tests') {
      when {
        anyOf{
          branch 'main'
          changeRequest target: 'main'
        }
      }
      failFast true
      parallel {
        stage('QuartzNet15x5Base-En') {
          steps {
            sh 'CUDA_VISIBLE_DEVICES=0 python examples/asr/speech_to_text_infer.py --asr_model QuartzNet15x5Base-En --dataset /home/TestData/librispeech/librivox-dev-other.json --wer_tolerance 0.1012 --batch_size 64'
          }
        }
        stage('Tacotron2_WaveGlow_Jasper') {
          steps {
            sh 'CUDA_VISIBLE_DEVICES=1 python examples/tts/test_tts_infer.py --wer_tolerance 0.25 --debug --trim'
          }
        }
      }
    }
  }

  post {
    always {
      sh "chmod -R 777 ."
      cleanWs()
    }
  }
}<|MERGE_RESOLUTION|>--- conflicted
+++ resolved
@@ -481,49 +481,6 @@
     //   }
     // }
 
-<<<<<<< HEAD
-    // Pretrained models need to be retrained?
-    // TODO: Pytorch Lightning has some issues with restoring Metric classes, asked on the lightning slack if they can
-    // provide a simple solution.
-    // stage('L2: Parallel NLP Examples 2') {
-    //   when {
-    //     anyOf{
-    //       branch 'main'
-    //       changeRequest target: 'main'
-    //     }
-    //   }
-    //   failFast true
-    //   parallel {
-    //     stage ('NER finetuning from pretrained Test') {
-    //       steps {
-    //         sh 'cd examples/nlp/token_classification && \
-    //         python token_classification.py \
-    //         pretrained_model=NERModel \
-    //         model.dataset.data_dir=/home/TestData/nlp/ner/ \
-    //         model.train_ds.batch_size=2 \
-    //         model.dataset.use_cache=false \
-    //         trainer.gpus=[0] \
-    //         +trainer.fast_dev_run=true \
-    //         exp_manager.exp_dir=examples/nlp/token_classification/ner_from_pretrained'
-    //         sh 'rm -rf examples/nlp/token_classification/ner_from_pretrained'
-    //       }
-    //     }
-    //     stage ('Punctuation and capitalization finetuning from pretrained test') {
-    //       steps {
-    //         sh 'cd examples/nlp/token_classification && \
-    //         python punctuation_capitalization.py \
-    //         pretrained_model=Punctuation_Capitalization_with_BERT \
-    //         model.dataset.data_dir=/home/TestData/nlp/token_classification_punctuation/ \
-    //         trainer.gpus=[1] \
-    //         +trainer.fast_dev_run=true \
-    //         model.dataset.use_cache=false \
-    //         exp_manager.exp_dir=examples/nlp/token_classification/pc_from_pretrained'
-    //         sh 'rm -rf examples/nlp/token_classification/pc_from_pretrained'
-    //       }
-    //     }
-    //   }
-    // }
-=======
     stage('L2: Parallel NLP Examples 2') {
       when {
         anyOf{
@@ -562,7 +519,6 @@
         }
       }
     }
->>>>>>> f08e74eb
 
     stage('L2: Intent and Slot Classification') {
       when {
